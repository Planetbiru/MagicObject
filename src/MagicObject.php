--- conflicted
+++ resolved
@@ -3120,14 +3120,6 @@
      *
      * @param string|null $parentPropertyName The name of the parent property, if applicable (for nested validation).
      * @param array|null $messageTemplate Optional custom message templates for validation errors.
-<<<<<<< HEAD
-     * @throws InvalidValueException If validation fails.
-     * @return self Returns the current instance for method chaining.
-     */
-    public function validate($parentPropertyName = null, $messageTemplate = null)
-    {
-        ValidationUtil::getInstance($messageTemplate)->validate($this, $parentPropertyName);
-=======
      * @param MagicObject $reference Optional reference to another MagicObject instance for loading data.
      * @throws InvalidValueException If validation fails.
      * @return self Returns the current instance for method chaining.
@@ -3140,7 +3132,6 @@
             $objectToValidate = $reference->loadData($this);
         }
         ValidationUtil::getInstance($messageTemplate)->validate($objectToValidate, $parentPropertyName);
->>>>>>> c6232549
         return $this;
     }
 }