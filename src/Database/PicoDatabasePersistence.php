<?php
namespace MagicObject\Database;

use DateTime;
use Exception;
use PDO;
use PDOException;
use PDOStatement;
use MagicObject\Exceptions\EmptyResultException;
use MagicObject\Exceptions\EntityException;
use MagicObject\Exceptions\InvalidAnnotationException;
use MagicObject\Exceptions\InvalidFilterException;
use MagicObject\Exceptions\InvalidQueryInputException;
use MagicObject\Exceptions\NoInsertableColumnException;
use MagicObject\Exceptions\NoColumnMatchException;
use MagicObject\Exceptions\NoDatabaseConnectionException;
use MagicObject\Exceptions\NoUpdatableColumnException;
use MagicObject\Exceptions\NoPrimaryKeyDefinedException;
use MagicObject\MagicObject;
use MagicObject\Util\ClassUtil\ExtendedReflectionClass;
use MagicObject\Util\ClassUtil\PicoAnnotationParser;
use MagicObject\Util\ClassUtil\PicoEmptyParameter;
use MagicObject\Util\Database\PicoDatabaseUtil;
use ReflectionProperty;

/**
 * Database persistence
 * @link https://github.com/Planetbiru/MagicObject
 */
class PicoDatabasePersistence // NOSONAR
{
    const ANNOTATION_TABLE = "Table";
    const ANNOTATION_COLUMN = "Column";
    const ANNOTATION_JOIN_COLUMN = "JoinColumn";
    const ANNOTATION_VAR = "var";
    const ANNOTATION_ID = "Id";
    const ANNOTATION_GENERATED_VALUE = "GeneratedValue";
    const ANNOTATION_NOT_NULL = "NotNull";
    const ANNOTATION_DEFAULT_COLUMN = "DefaultColumn";
    const ANNOTATION_JSON_FORMAT = "JsonFormat";
    const SQL_DATE_TIME_FORMAT = "SqlDateTimeFormat";
    
    const KEY_NAME = "name";
    const KEY_REFERENCE_COLUMN_NAME = "referenceColumnName";
    const KEY_NULL = "null";
    const KEY_NOT_NULL = "notnull";
    const KEY_NULLABLE = "nullable";
    const KEY_INSERTABLE = "insertable";
    const KEY_UPDATABLE = "updatable";
    const KEY_STRATEGY = "strategy";
    const KEY_GENERATOR = "generator";
    const KEY_PROPERTY_TYPE = "propertyType";
    const KEY_VALUE = "value";
    const KEY_ENTITY_OBJECT = "entityObject";
    
    const VALUE_TRUE = "true";
    const VALUE_FALSE = "false";

    const ORDER_ASC = "asc";
    const ORDER_DESC = "desc";

    const MESSAGE_NO_PRIMARY_KEY_DEFINED = "No primaru key defined";
    const MESSAGE_NO_RECORD_FOUND = "No record found";
    const MESSAGE_INVALID_FILTER = "Invalid filter";
    const SQL_DATETIME_FORMAT = "Y-m-d H:i:s";
    const DATE_TIME_FORMAT = "datetimeformat";
    
    const NAMESPACE_SEPARATOR = "\\";
    const JOIN_TABLE_SUBFIX = "__jn__";
    const MAX_LINE_LENGTH = 80;

    const COMMA = ", ";
    const COMMA_RETURN = ", \r\n";
    
    /**
     * Database connection
     *
     * @var PicoDatabase
     */
    protected $database;

    /**
     * Object
     *
     * @var mixed
     */
    protected $object;

    /**
     * Class name
     * @var string
     */
    protected $className = "";

    /**
     * Skip null
     *
     * @var boolean
     */
    private $flagIncludeNull = false;

    /**
     * Imported class list
     * @var array
     */
    private $importedClassList = array();

    /**
     * Flag that class list has been processed or not
     * @var boolean
     */
    private $processClassList = false;

    /**
     * Get namespace of class
     * @var string
     */
    private $namespaceName = "";
    
    /**
     * Flag that generated value has been added
     *
     * @var boolean
     */
    private $generatedValue = false;

    /**
     * Flag that entity require database autoincrement
     *
     * @var boolean
     */
    private $requireDbAutoincrement = false;

    /**
     * Flag that database autoincrement has been completed
     *
     * @var boolean
     */
    private $dbAutoinrementCompleted = false;
    
    /**
     * Table Info
     *
     * @var PicoTableInfo
     */
    private $tableInfoProp = null;
    
    /**
     * Entity table cache
     *
     * @var array
     */
    private $entityTable = array();
    
    /**
     * Join map
     *
     * @var PicoJoinMap[]
     */
    protected $joinColumMaps = array();

    /**
     * Flag that WHERE is defined first
     *
     * @var boolean
     */
    protected $whereIsDefinedFirst = false;

    /**
     * WHERE saved on previous
     *
     * @var string
     */
    protected $whereStr = null;

    /**
     * Specification
     *
     * @var PicoSpecification
     */
    protected $specification;

    /**
     * Pageable
     *
     * @var PicoPageable
     */
    protected $pageable;

    /**
     * Sortable
     *
     * @var PicoSortable
     */
    protected $sortable;

    /**
     * Join cache
     *
     * @var array
     */
    private $joinCache = array();

    /**
     * Database connection
     *
     * @param PicoDatabase|null $database Database connection
     * @param MagicObject|mixed $object Entity object
     */
    public function __construct($database, $object)
    {
        $this->database = $database;
        $this->className = get_class($object);
        $this->object = $object;
    }
    
    /**
     * Check if string is null or empty
     *
     * @param string $string String to be checked
     * @return string
     */
    public static function nulOrEmpty($string)
    {
        return $string == null || empty($string);
    }
    
    /**
     * Check if string is not null and not empty
     *
     * @param string $string String to be checked
     * @return string
     */
    public static function notNullAndNotEmpty($string)
    {
        return $string != null && !empty($string);
    }
    
    /**
     * Apply subquery result
     *
     * @param array $data Master data
     * @param array $row Reference data
     * @param array $subqueryMap Subquery map
     * @return array
     */
    public static function applySubqueryResult($data, $row, $subqueryMap)
    {
        if(isset($subqueryMap) && is_array($subqueryMap))
        {      
            foreach($subqueryMap as $info)
            {
                $objectName = $info['objectName'];
                $objectNameSub = $info['objectName'];
                if(isset($row[$objectNameSub]))
                {
                    $data[$objectName] = (new MagicObject())
                        ->set($info['primaryKey'], $row[$info['columnName']])
                        ->set($info['propertyName'], $row[$objectNameSub])
                    ;
                }
                else
                {
                    $data[$objectName] = new MagicObject();
                }
            }
        }
        return $data;
    }
    
    /**
     * Set flag to skip null column
     *
     * @param boolean $skip Skip null
     * @return self
     */
    public function includeNull($skip)
    {
        $this->flagIncludeNull = $skip;
        return $this;
    }

    /**
     * Parse key value string
     *
     * @param PicoAnnotationParser $reflexClass Class parser
     * @param string $queryString String to be parsed
     * @param string $parameter Parameter name
     * @return array
     */
    private function parseKeyValue($reflexClass, $queryString, $parameter)
    {
        try
        {
            return $reflexClass->parseKeyValue($queryString);
        }
        catch(InvalidQueryInputException $e)
        {
            throw new InvalidAnnotationException("Invalid annotation @".$parameter);
        } 
    }
    
    /**
     * Add column name
     *
     * @param array $columns Columns
     * @param PicoAnnotationParser $reflexProp Property parser
     * @param ReflectionProperty $prop Property reflection
     * @param array $parameters Parameters
     * @return array
     */
    private function addColumnName($columns, $reflexProp, $prop, $parameters)
    {
        foreach($parameters as $param=>$val)
        {
            if(strcasecmp($param, self::ANNOTATION_COLUMN) == 0)
            {
                $values = $this->parseKeyValue($reflexProp, $val, $param);
                if(!empty($values))
                {
                    $columns[$prop->name] = $values;
                }
            }
        }
        return $columns;
    }
    
    /**
     * Add column type
     *
     * @param array $columns Columns
     * @param PicoAnnotationParser $reflexProp Property parser
     * @param ReflectionProperty $prop Property reflection
     * @param array $parameters Parameters
     * @return array
     */
    private function addColumnType($columns, $reflexProp, $prop, $parameters)
    {
        foreach($parameters as $param=>$val)
        {
            if(strcasecmp($param, self::ANNOTATION_VAR) == 0 && isset($columns[$prop->name]))
            {
                $type = explode(' ', trim($val, " \r\n\t "))[0];
                $columns[$prop->name][self::KEY_PROPERTY_TYPE] = $type;
            }
            if(strcasecmp($param, self::SQL_DATE_TIME_FORMAT) == 0)
            {
                $values = $this->parseKeyValue($reflexProp, $val, $param);
                if(isset($values['pattern']))
                {
                    $columns[$prop->name][self::DATE_TIME_FORMAT] = $values['pattern'];
                }
            }
        }
        return $columns;
    }
    
    /**
     * Add column column name
     *
     * @param array $joinColumns Join columns
     * @param PicoAnnotationParser $reflexProp Property parser
     * @param ReflectionProperty $prop Property reflection
     * @param array $parameters Parameters
     * @return array
     */
    private function addJoinColumnName($joinColumns, $reflexProp, $prop, $parameters)
    {
        foreach($parameters as $param=>$val)
        {
            if(strcasecmp($param, self::ANNOTATION_JOIN_COLUMN) == 0)
            {
                $values = $this->parseKeyValue($reflexProp, $val, $param);
                if(!empty($values))
                {
                    $joinColumns[$prop->name] = $values;
                }
            }
        }
        return $joinColumns;
    }
    
    /**
     * Add column column type
     *
     * @param array $joinColumns Join columns
     * @param ReflectionProperty $prop Property reflection
     * @param array $parameters Parameters
     * @return array
     */
    private function addJoinColumnType($joinColumns, $prop, $parameters)
    {
        foreach($parameters as $param=>$val)
        {
            if(strcasecmp($param, self::ANNOTATION_VAR) == 0 && isset($joinColumns[$prop->name]))
            {
                $type = explode(' ', trim($val, " \r\n\t "))[0];
                $joinColumns[$prop->name][self::KEY_PROPERTY_TYPE] = $type;
                $joinColumns[$prop->name][self::KEY_ENTITY_OBJECT] = true;
            }
        }  
        return $joinColumns;
    }
    
    /**
     * Add primary key
     *
     * @param array $joinColumns Join columns
     * @param array $columns Columns
     * @param ReflectionProperty $prop Property reflection
     * @param array $parameters Parameters
     * @return array
     */
    private function addPrimaryKey($primaryKeys, $columns, $prop, $parameters)
    {
        foreach($parameters as $param=>$val)
        {
            if(strcasecmp($param, self::ANNOTATION_ID) == 0 && isset($columns[$prop->name]))
            {
                $primaryKeys[$prop->name] = array(self::KEY_NAME=>$columns[$prop->name][self::KEY_NAME]);
            }
        }
        return $primaryKeys;
    }
    
    /**
     * Add primary key
     *
     * @param array $autoIncrementKeys Autoincrement keys
     * @param array $columns Columns
     * @param PicoAnnotationParser $reflexClass Class parser
     * @param ReflectionProperty $prop Property reflection
     * @param array $parameters Parameters
     * @return array
     */
    private function addAutogenerated($autoIncrementKeys, $columns, $reflexClass, $prop, $parameters)
    {
        foreach($parameters as $param=>$val)
        {
            if(strcasecmp($param, self::ANNOTATION_GENERATED_VALUE) == 0 && isset($columns[$prop->name]))
            {
                $vals = $this->parseKeyValue($reflexClass, $val, $param);
                $autoIncrementKeys[$prop->name] = array(
                    self::KEY_NAME=>isset($columns[$prop->name][self::KEY_NAME])?$columns[$prop->name][self::KEY_NAME]:null,
                    self::KEY_STRATEGY=>isset($vals[self::KEY_STRATEGY])?$vals[self::KEY_STRATEGY]:null,
                    self::KEY_GENERATOR=>isset($vals[self::KEY_GENERATOR])?$vals[self::KEY_GENERATOR]:null
                );
            }
        }
        return $autoIncrementKeys;
    }
    
    /**
     * Add default value
     *
     * @param array $defaultValue Default value
     * @param array $columns Columns
     * @param PicoAnnotationParser $reflexClass Class parser
     * @param ReflectionProperty $prop Property reflection
     * @param array $parameters Parameters
     * @return array
     */
    private function addDefaultValue($defaultValue, $columns, $reflexClass, $prop, $parameters)
    {
        foreach($parameters as $param=>$val)
        {
            if(strcasecmp($param, self::ANNOTATION_DEFAULT_COLUMN) == 0)
            {
                $vals = $this->parseKeyValue($reflexClass, $val, $param);
                if(isset($vals[self::KEY_VALUE]))
                {
                    $defaultValue[$prop->name] = array(
                        self::KEY_NAME=>isset($columns[$prop->name][self::KEY_NAME])?$columns[$prop->name][self::KEY_NAME]:null,
                        self::KEY_VALUE=>$vals[self::KEY_VALUE],
                        self::KEY_PROPERTY_TYPE=>$columns[$prop->name][self::KEY_PROPERTY_TYPE]
                    );
                }
            }
        }
        return $defaultValue;
    }
    
    /**
     * Add not null column
     *
     * @param array $notNullColumns Not null column
     * @param array $columns Columns
     * @param ReflectionProperty $prop Property reflection
     * @param array $parameters Parameters
     * @return array
     */
    private function addNotNull($notNullColumns, $columns, $prop, $parameters)
    {
        foreach($parameters as $param=>$val)
        {
            if(strcasecmp($param, self::ANNOTATION_NOT_NULL) == 0 && isset($columns[$prop->name]))
            {
                $notNullColumns[$prop->name] = array(self::KEY_NAME=>$columns[$prop->name][self::KEY_NAME]);
            }
        }
        return $notNullColumns;
    }

    /**
     * Get table information by parsing class and property annotation
     *
     * @return PicoTableInfo
     * @throws EntityException
     */
    public function getTableInfo()
    {
        if(!isset($this->tableInfoProp))
        {
            $reflexClass = new PicoAnnotationParser($this->className);
            $table = $reflexClass->getParameter(self::ANNOTATION_TABLE);
            if(!isset($table))
            {
                throw new EntityException($this->className . " is not valid entity");
            }

            $values = $this->parseKeyValue($reflexClass, $table, self::ANNOTATION_TABLE);
    
            $picoTableName = isset($values[self::KEY_NAME]) ? $values[self::KEY_NAME] : "";
            $columns = array();
            $joinColumns = array();
            $primaryKeys = array();
            $autoIncrementKeys = array();
            $notNullColumns = array();
            $props = $reflexClass->getProperties();
            $defaultValue = array();

            // iterate each properties of the class
            foreach($props as $prop)
            {
                $reflexProp = new PicoAnnotationParser($this->className, $prop->name, PicoAnnotationParser::PROPERTY);
                $parameters = $reflexProp->getParameters();

                // get column name of each parameters
                $columns = $this->addColumnName($columns, $reflexProp, $prop, $parameters);
                
                
                // set column type
                $columns = $this->addColumnType($columns, $reflexProp, $prop, $parameters);
                
                
                // get join column name of each parameters
                $joinColumns = $this->addJoinColumnName($joinColumns, $reflexProp, $prop, $parameters);
                
                
                // set join column type
                $joinColumns = $this->addJoinColumnType($joinColumns, $prop, $parameters);
                        

                // list primary key
                $primaryKeys = $this->addPrimaryKey($primaryKeys, $columns, $prop, $parameters);
                

                // list autogenerated column
                $autoIncrementKeys = $this->addAutogenerated($autoIncrementKeys, $columns, $reflexClass, $prop, $parameters);
                
                
                // define default column value
                $defaultValue = $this->addDefaultValue($defaultValue, $columns, $reflexClass, $prop, $parameters);
                

                // list not null column
                $notNullColumns = $this->addNotNull($notNullColumns, $columns, $prop, $parameters);
                
            }
            // bring it together
            $this->tableInfoProp = new PicoTableInfo($picoTableName, $columns, $joinColumns, $primaryKeys, $autoIncrementKeys, $defaultValue, $notNullColumns);
        }
        return $this->tableInfoProp;
    }

    /**
     * Get match row
     *
     * @param PDOStatement $stmt PDO statement
     * @return boolean
     */
    public function matchRow($stmt)
    {
        if($stmt == null)
        {
            return false;
        }
        $rowCount = $stmt->rowCount();
        return $rowCount != null && $rowCount > 0;
    }
    
    /**
     * Save data to database
     *
     * @param boolean $includeNull Flag include NULL
     * @return PDOStatement|EntityException
     */
    public function save($includeNull = false)
    {
        $this->flagIncludeNull = $includeNull;
        $queryBuilder = new PicoDatabaseQueryBuilder($this->database);
        $info = $this->getTableInfo();
        $stmt = null;
        try
        {
            $where = $this->getWhere($info, $queryBuilder);
            if(!$this->isValidFilter($where))
            {
                throw new InvalidFilterException(self::MESSAGE_INVALID_FILTER);
            }
            $data2saved = clone $this->object->value();
            $data = $this->_select($info, $queryBuilder, $where);
            if($data != null)
            {
                // save current data
                foreach($data2saved as $prop=>$value)
                {
                    if($value != null)
                    {
                        $this->object->set($prop, $value);
                    }
                }
                $stmt = $this->_update($info, $queryBuilder, $where);
            }
            else
            {
                $stmt = $this->_insert($info, $queryBuilder);
            }
        }
        catch(Exception $e)
        {
            $stmt = $this->_insert($info, $queryBuilder);
        }     
        return $stmt;
    }

    /**
     * Query of save data
     *
     * @param boolean $includeNull Flag include NULL
     * @return PicoDatabaseQueryBuilder
     * @throws EntityException
     */
    public function saveQuery($includeNull = false)
    {
        $this->flagIncludeNull = $includeNull;
        $queryBuilder = new PicoDatabaseQueryBuilder($this->database);
        $query = new PicoDatabaseQueryBuilder($this->database);
        $info = $this->getTableInfo();
        try
        {
            $where = $this->getWhere($info, $queryBuilder);
            if(!$this->isValidFilter($where))
            {
                throw new InvalidFilterException(self::MESSAGE_INVALID_FILTER);
            }
            $data2saved = clone $this->object->value();
            $data = $this->_select($info, $queryBuilder, $where);
            if($data != null)
            {
                // save current data
                foreach($data2saved as $prop=>$value)
                {
                    if($value != null)
                    {
                        $this->object->set($prop, $value);
                    }
                }
                $query = $this->_updateQuery($info, $queryBuilder, $where);
            }
            else
            {
                $query = $this->_insertQuery($info, $queryBuilder);
            }
        }
        catch(Exception $e)
        {
            $query = $this->_insertQuery($info, $queryBuilder);
        }     
        return $query;
    }

    /**
     * Get object values
     *
     * @param PicoTableInfo $info Table information
     * @param PicoDatabaseQueryBuilder $queryBuilder Query builder
     * @return array
     */
    private function getValues($info, $queryBuilder)
    {
        $values = array();
        foreach($info->getColumns() as $property=>$column)
        {
            $columnName = $column[self::KEY_NAME];
            $value = $this->object->get($property);
            $value = $this->fixInput($value, $column);
            if($this->flagIncludeNull || $value !== null)
            {
                $value = $queryBuilder->escapeValue($value);
                $values[$columnName] = $value;
            }
        }
        return $values;
    }

    /**
     * Get null column set manualy
     * @param PicoTableInfo $info Table information
     * @return array
     */
    private function getNullCols($info)
    {
        $nullCols = array();
        $nullList = $this->object->nullPropertyList();
        if($this->isArray($nullList))
        {
            foreach($nullList as $key=>$val)
            {
                if($val === true && isset($info->getColumns()[$key]))
                {
                    $columnName = $info->getColumns()[$key][self::KEY_NAME];
                    $nullCols[] = $columnName;
                }
            }
        }
        return $nullCols;
    }
    
    /**
     * Get noninsertable column
     * @param PicoTableInfo $info Table information
     * @return array
     */
    private function getNonInsertableCols($info)
    {
        $nonInsertableCols = array();
        foreach($info->getColumns() as $params)
        {
            if(isset($params) 
                && isset($params[self::KEY_INSERTABLE])
                && strcasecmp($params[self::KEY_INSERTABLE], self::VALUE_FALSE) == 0              
                )
            {
                $columnName = $params[self::KEY_NAME];
                $nonInsertableCols[] = $columnName;
            }
        }
        return $nonInsertableCols;
    }
    
    /**
     * Get nonupdatable column
     * @param PicoTableInfo $info Table information
     * @return array
     */
    private function getNonUpdatableCols($info)
    {
        $nonUpdatableCols = array();
        foreach($info->getColumns() as $params)
        {
            if(isset($params) 
                && isset($params[self::KEY_UPDATABLE])
                && strcasecmp($params[self::KEY_UPDATABLE], self::VALUE_FALSE) == 0              
                )
            {
                $columnName = $params[self::KEY_NAME];
                $nonUpdatableCols[] = $columnName;
            }
        }
        return $nonUpdatableCols;
    }

    /**
     * Get SET statement
     *
     * @param PicoTableInfo $info Table information
     * @param PicoDatabaseQueryBuilder $queryBuilder Query builder
     * @return string
     */
    private function getSet($info, $queryBuilder)
    {
        $sets = array();
        $primaryKeys = $this->getPrimaryKeys($info);
        $nullCols = $this->getNullCols($info);
        $nonUpdatableCols = $this->getNonUpdatableCols($info);
        foreach($info->getColumns() as $property=>$column)
        {
            $columnName = $column[self::KEY_NAME];
            if(!$this->isPrimaryKeys($columnName, $primaryKeys))
            {
                $value = $this->object->get($property);
                $value = $this->fixInput($value, $column);
                if(($this->flagIncludeNull || $value !== null) 
                    && !in_array($columnName, $nullCols) 
                    && !in_array($columnName, $nonUpdatableCols)
                    )
                {
                    $value = $queryBuilder->escapeValue($value);
                    $sets[] = $columnName . " = " . $value;
                }
            }
        }
        foreach($nullCols as $columnName)
        {
            $sets[] = "$columnName = null";
        }
        if(empty($sets))
        {
            throw new NoUpdatableColumnException("No updatable column");
        }
        return $this->joinStringArray($sets, self::MAX_LINE_LENGTH, self::COMMA, self::COMMA_RETURN);
    }

    /**
     * Get WHERE statement
     *
     * @param PicoTableInfo $info Table information
     * @param PicoDatabaseQueryBuilder $queryBuilder Query builder
     * @return string
     */
    private function getWhere($info, $queryBuilder)
    {
        if($this->whereIsDefinedFirst && !empty($this->whereStr))
        {
            return $this->whereStr;
        }
        $wheres = array();
        foreach($info->getPrimaryKeys() as $property=>$column)
        {
            $columnName = $column[self::KEY_NAME];
            $value = $this->object->get($property);
            $value = $queryBuilder->escapeValue($value);
            if(strcasecmp($value, self::KEY_NULL) == 0)
            {
                $wheres[] = $columnName . " is null";
            }
            else
            {
                $wheres[] = $columnName . " = " . $value;
            }
        }
        if(empty($wheres))
        {
            throw new NoPrimaryKeyDefinedException("No primary key defined");
        }
        return implode(" and ", $wheres);
    }

    /**
     * Get primary keys
     *
     * @param PicoTableInfo $info Table information
     * @return array
     * @throws EntityException
     */
    public function getPrimaryKeys($info = null)
    {
        if($info == null)
        {
            $info = $this->getTableInfo();
        }
        $primaryKeys = array();
        foreach($info->getPrimaryKeys() as $column)
        {
            $primaryKeys[] = $column[self::KEY_NAME];
        }
        return $primaryKeys;
    }

    /**
     * Get columns
     *
     * @param PicoTableInfo $info Table information
     * @return array
     * @throws EntityException
     */
    public function getColumns($info = null)
    {
        if($info == null)
        {
            $info = $this->getTableInfo();
        }
        $columns = array();
        foreach($info->getColumns() as $column)
        {
            $columns[] = $column[self::KEY_NAME];
        }
        return $columns;
    }

    /**
     * Get join columns
     *
     * @param PicoTableInfo $info Table information
     * @return array
     * @throws EntityException
     */
    public function getJoinSources($info = null)
    {
        if($info == null)
        {
            $info = $this->getTableInfo();
        }
        $joinColumns = array();
        foreach($info->getJoinColumns() as $joinColumn)
        {
            $joinColumns[] = $joinColumn[self::KEY_NAME];
        }
        return $joinColumns;
    }

    /**
     * Check if column is primary key or not
     *
     * @param string $columnName Column name
     * @param array $primaryKeys Primary keys
     * @return boolean
     */
    public function isPrimaryKeys($columnName, $primaryKeys)
    {
        return in_array($columnName, $primaryKeys);
    }

    /**
     * Get primary key with autoincrement value
     *
     * @param PicoTableInfo $info Table information
     * @return array
     */
    public function getPrimaryKeyAutoIncrement($info)
    {
        $aiKeys = array();
        if($info->getAutoIncrementKeys() != null)
        {
            $primaryKeys = array_keys($info->getPrimaryKeys());
            foreach($info->getAutoIncrementKeys() as $name=>$value)
            {
                if(in_array($name, $primaryKeys))
                {
                    $aiKeys[$name] = $value;
                }
            }
        }
        return $aiKeys;
    }
    
    /**
     * Add generated value
     *
     * @param PicoTableInfo $info Table information
     * @param boolean $firstCall First call
     * @return void
     */
    private function addGeneratedValue($info, $firstCall)
    {
        if(!$this->generatedValue)
        {
            $keys = $info->getAutoIncrementKeys();
            if($this->isArray($keys))
            {
                foreach($keys as $prop=>$col)
                {
                    $autoVal = $this->object->get($prop);
                    if(self::nulOrEmpty($autoVal) && isset($col[self::KEY_STRATEGY]))
                    {
                        $this->setGeneratedValue($prop, $col[self::KEY_STRATEGY], $firstCall);
                    }
                }
            }
        }
    }
    
    /**
     * Set generated value
     *
     * @param string $prop Property name
     * @param string $strategy Generation strategy
     * @return void
     */
    private function setGeneratedValue($prop, $strategy, $firstCall)
    {
        if(strcasecmp($strategy, "GenerationType.UUID") == 0)
        {
            if($firstCall)
            {
                if(($this->object->get($prop) == null || $this->object->get($prop) == "") 
                && !$this->generatedValue)
                {
                    $generatedValue = $this->database->generateNewId();
                    $this->object->set($prop, $generatedValue);
                    $this->generatedValue = true;
                }
            }
        }
        else if(strcasecmp($strategy, "GenerationType.IDENTITY") == 0)
        {
            if($firstCall)
            {
                $this->requireDbAutoincrement = true;
            }
            else if($this->requireDbAutoincrement && !$this->dbAutoinrementCompleted)
            {
                $generatedValue = $this->database->getDatabaseConnection()->lastInsertId();
                $this->object->set($prop, $generatedValue);
                $this->dbAutoinrementCompleted = true;
            }         
        }
    }

    /**
     * Insert data
     *
     * @param boolean $includeNull Flag include NULL
     * @return PDOStatement|EntityException
     */
    public function insert($includeNull = false)
    {
        $this->flagIncludeNull = $includeNull;
        $info = $this->getTableInfo();
        $queryBuilder = new PicoDatabaseQueryBuilder($this->database);
        return $this->_insert($info, $queryBuilder);
    }

    /**
     * Query of insert data
     *
     * @param boolean $includeNull Flag include NULL
     * @return PicoDatabaseQueryBuilder|EntityException
     */
    public function insertQuery($includeNull = false)
    {
        $this->flagIncludeNull = $includeNull;
        $info = $this->getTableInfo();
        $queryBuilder = new PicoDatabaseQueryBuilder($this->database);
        return $this->_insertQuery($info, $queryBuilder);
    }

    /**
     * Insert data
     *
     * @param PicoTableInfo $info Table information
     * @param PicoDatabaseQueryBuilder $queryBuilder Query builder
     * @return PDOStatement
     */
    private function _insert($info = null, $queryBuilder = null)
    {
        $sqlQuery = $this->_insertQuery($info, $queryBuilder);
        $stmt = $this->database->executeInsert($sqlQuery);
        if(!$this->generatedValue)
        {
            $this->addGeneratedValue($info, false);
        }
        return $stmt;
    }

    /**
     * Insert data
     *
     * @param PicoTableInfo $info Table information
     * @param PicoDatabaseQueryBuilder $queryBuilder Query builder
     * @return PicoDatabaseQueryBuilder
     * @throws EntityException
     */
    private function _insertQuery($info = null, $queryBuilder = null)
    {
        $this->generatedValue = false;
        if($queryBuilder == null)
        {
            $queryBuilder = new PicoDatabaseQueryBuilder($this->database);
        }
        if($info == null)
        {
            $info = $this->getTableInfo();
        }
        $this->addGeneratedValue($info, true);
        $values = $this->getValues($info, $queryBuilder);
        $fixValues = $this->fixInsertableValues($values, $info);       
        
        return $queryBuilder
            ->newQuery()
            ->insert()
            ->into($info->getTableName())
            ->fields($this->createStatementFields($fixValues))
            ->values($this->createStatementValues($fixValues));
    }
    
    /**
     * Fix insertable values
     *
     * @param array $values Values
     * @param PicoTableInfo $info Table information
     * @return array
     */
    private function fixInsertableValues($values, $info = null)
    {
        $fixedValues = array();
        if($info != null)
        {
            $insertableCols = array();
            $nonInsertableCols = $this->getNonInsertableCols($info);
            foreach($values as $key=>$value)
            {
                if(!in_array($key, $nonInsertableCols))
                {
                    $insertableCols[$key] = $value;
                }
            }
            $fixedValues = $insertableCols;        
        }
        else
        {
            $fixedValues = $values;
        }       
        
        /**
         * 1. TABLE - Indicates that the persistence provider must assign primary keys for the entity using an underlying database table to ensure uniqueness.
         * 2. SEQUENCE - Indicates that the persistence provider must assign primary keys for the entity using a database sequence.
         * 3. IDENTITY - Indicates that the persistence provider must assign primary keys for the entity using a database identity column.
         * 4. AUTO - Indicates that the persistence provider should pick an appropriate strategy for the particular database. The AUTO generation strategy may expect a database resource to exist, or it may attempt to create one. A vendor may provide documentation on how to create such resources in the event that it does not support schema generation or cannot create the schema resource at runtime.
         * 5. UUID - Indicates that the persistence provider must assign primary keys for the entity with a UUID value.
         */ 
        
        if($info->getAutoIncrementKeys() != null)
        {
            foreach($info->getAutoIncrementKeys() as $prop=>$col)
            {
<<<<<<< HEAD
                if(strcasecmp($col[self::KEY_STRATEGY], "GenerationType.UUID") == 0 
                && ($this->object->isset($name) || $this->object->get($name) == "" || $this->object->get($name) == 0) 
                && !$this->generatedValue
                )
=======
                $strategy = $col[self::KEY_STRATEGY];
                if(strcasecmp($strategy, "GenerationType.UUID") == 0 
                && ($this->object->get($prop) == null || $this->object->get($prop) == "") 
                && !$this->generatedValue)
>>>>>>> 4f0dab5f
                {
                    $value = $this->database->generateNewId();
                    $values[$col[self::KEY_NAME]] = $value;
                    $this->object->set($prop, $value);
                    $this->generatedValue = true;
                }
            }
        }        
        if(empty($fixedValues))
        {
            throw new NoInsertableColumnException("No insertable column");
        }
        return $fixedValues;
    }

    /**
     * Implode array keys to field list
     *
     * @param array $values Values
     * @param PicoTableInfo $info Table information
     * @return string
     */
    public function createStatementFields($values)
    {
        return "(".implode(self::COMMA, array_keys($values)).")";
    }

    /**
     * Implode array values to value list
     *
     * @param array $values Values
     * @return string
     */
    public function createStatementValues($values)
    {      
        return "(".implode(self::COMMA, array_values($values)).")";
    }

    /**
     * Get table column name from an object property
     *
     * @param string $propertyName Property names
     * @param array $columns Columns
     * @return string
     */
    private function getColumnNames($propertyNames, $columns)
    {
        $source = str_replace("And", "#And#", $propertyNames."#");
        $source = str_replace("Or", "#Or#", $source);

        $source = str_replace("#Or#Or", "Or#Or", $source);
        $source = str_replace("#And#And", "And#And", $source);

        $sourcex = str_replace("#And#", "@", $source);
        $sourcex = str_replace("#Or#", "@", $sourcex);
        
        $sourcex = trim($sourcex, "#");
        
        $arrSource = explode("@", $sourcex);
        foreach($arrSource as $idx=>$val)
        {
            $arrSource[$idx] = lcfirst($val);
        }

        $result = $propertyNames;

        foreach($arrSource as $pro)
        {
            if (isset($columns[$pro]))
            {
                $col = $columns[$pro];
                $columnName = $col[self::KEY_NAME];
                $result = str_ireplace($pro, " ".$columnName." ? ", $result);
            }
        }
        if($result != $propertyNames)
        {
            return $result;
        }
        throw new NoColumnMatchException("No column match");
    }

    /**
     * Ger column map
     *
     * @param PicoTableInfo $info Table information
     * @return array
     */
    private function getColumnMap($info)
    {
        $maps = array();
        if($info->getJoinColumns() != null)
        {
            foreach($info->getJoinColumns() as $key=>$value)
            {
                $maps[$key] = $value[self::KEY_NAME];
            }
        }
        if($info->getColumns() != null)
        {
            foreach($info->getColumns() as $key=>$value)
            {
                $maps[$key] = $value[self::KEY_NAME];
            }
        }
        return $maps;
    }

    /**
     * Fix comparison
     *
     * @param string $column Column
     * @return string
     */
    private function fixComparison($column)
    {
        if(stripos($column, ' ') !== false)
        {
            $arr = explode(' ', $column);
            foreach($arr as $idx=>$val)
            {
                if($val == 'And')
                {
                    $arr[$idx] = 'and';
                }
                if($val == 'Or')
                {
                    $arr[$idx] = 'or';
                }
            }
            $column = implode(' ', $arr);
        }
        return $column;
    }

    /**
     * Create WHERE by argument given
     *
     * @param PicoTableInfo $info Table information
     * @param string $propertyName Property name
     * @param array $propertyValues Property values
     * @return string
     */
    private function createWhereFromArgs($info, $propertyName, $propertyValues)
    {
        $columnNames = $this->getColumnNames($propertyName, $info->getColumns());
        $arr = explode("?", $columnNames);
        $queryBuilder = new PicoDatabaseQueryBuilder($this->database);
        $wheres = array();
        for($i = 0; $i < count($arr) - 1 && $i < count($propertyValues); $i++)
        {
            $column = ltrim($this->fixComparison($arr[$i]), ' ');
            if($propertyValues[$i] instanceof PicoDataComparation)
            {
                $wheres[] = $column . $propertyValues[$i]->getComparison() . " ". $queryBuilder->escapeValue($propertyValues[$i]->getValue());
            }
            else
            {
                $value = $queryBuilder->escapeValue($propertyValues[$i]);
                if(strcasecmp($value, 'null') == 0)
                {
                    $wheres[] = $column . "is " . $value;
                }
                else if(is_array($propertyValues[$i]))
                {
                    $wheres[] = $column . "in (" . $value.")";
                }
                else
                {
                    $wheres[] = $column . "= " . $value;
                }
            }
        }
        return $this->joinStringArray($wheres, self::MAX_LINE_LENGTH);
    }
    
    /**
     * Get table name
     *
     * @param string|null $entityName Entity name
     * @return string|null
     */
    private function getTableOf($entityName)
    {
        if($entityName == null || empty($entityName))
        {
            return null;
        }
        if(isset($this->entityTable[$entityName]))
        {
            return $this->entityTable[$entityName];
        }
        $tableName = $entityName;
        try
        {
            $className = $this->getRealClassName($entityName);          
            $annotationParser = new PicoAnnotationParser($className);
            $parameters = $annotationParser->getParametersAsObject();
            if($parameters->getTable() != null)
            {
                $attribute = $annotationParser->parseKeyValueAsObject($parameters->getTable());
                if($attribute->getName() != null)
                {
                    $tableName = $attribute->getName();
                    $this->entityTable[$entityName] = $tableName;
                }
            }
        }
        catch(Exception $e)
        {
            // do nothing
            $tableName = null;
        }
        return $tableName;
    }
    
    /**
     * Get entity primary key
     *
     * @param string $entityName Entity name
     * @return string[]
     */
    private function getPrimaryKeyOf($entityName)
    {
        $columns = array();
        try
        {
            $className = $this->getRealClassName($entityName);
            $annotationParser = new PicoAnnotationParser($className);
            $props = $annotationParser->getProperties();
            foreach($props as $prop)
            {
                $reflexProp = new PicoAnnotationParser($className, $prop->name, PicoAnnotationParser::PROPERTY);
                $parameters = $reflexProp->getParametersAsObject();
                if($parameters->getId() != null && $parameters->getId() instanceof PicoEmptyParameter)
                {
                    $properties = $reflexProp->parseKeyValueAsObject($parameters->getColumn());
                    $columns[$prop->name] = $properties->getName();
                }
            }
        }
        catch(Exception $e)
        {
            // do nothing
        }
        return $columns;
    }
    
    /**
     * Get column maps of the entity
     *
     * @param string $entityName Entity name
     * @return array
     */
    private function getColumnMapOf($entityName)
    {
        $columns = array();
        try
        {
            $className = $this->getRealClassName($entityName);
            $annotationParser = new PicoAnnotationParser($className);
            $props = $annotationParser->getProperties();
            foreach($props as $prop)
            {
                $reflexProp = new PicoAnnotationParser($className, $prop->name, PicoAnnotationParser::PROPERTY);
                $parameters = $reflexProp->getParametersAsObject();
                $properties = $reflexProp->parseKeyValueAsObject($parameters->getColumn());
                $columns[$prop->name] = $properties->getName();
            }
        }
        catch(Exception $e)
        {
            // do nothing
        }
        return $columns;
    }
    
    /**
     * Get join source
     *
     * @param string|null $parentName Parent name
     * @param string $masterTable Master table
     * @param string|null $entityTable Entity table
     * @param string $field Field
     * @return string
     */
    private function getJoinSource($parentName, $masterTable, $entityTable, $field, $master = false)
    {
        $result = $masterTable.".".$field;
        if($entityTable != null && $parentName != null)
        {
            if($master)
            {
                $result = $entityTable.".".$field;
            }
            else if(isset($this->joinColumMaps[$parentName]))
            {
                $joinMap = $this->joinColumMaps[$parentName];
                $aliasTable = $joinMap->getJoinTableAlias();
                $result = $aliasTable.".".$field;
            }
        }
        return $result;
    } 

    /**
     * Create WHERE from specification
     *
     * @param PicoDatabaseQueryBuilder $sqlQuery Query builder
     * @param PicoSpecification $specification Specification
     * @param PicoTableInfo $info Table information
     * @return string
     */
    protected function createWhereFromSpecification($sqlQuery, $specification, $info)
    {
        $masterColumnMaps = $this->getColumnMap($info);   
        $arr = array();
        $arr[] = "(1=1)";
        if($specification != null && !$specification->isEmpty())
        {
            $specifications = $specification->getSpecifications();
            foreach($specifications as $spec)
            {           
                $arr = $this->addWhere($arr, $masterColumnMaps, $sqlQuery, $spec, $info);
            }
        }
        $ret = $this->joinStringArray($arr, self::MAX_LINE_LENGTH);
        return $this->trimWhere($ret);
    }

    /**
     * Join array string with maximum length. If max is reached, it will create new line
     *
     * @param string[] $arr Array string to be joined
     * @param int $max Threshold to split line
     * @param string $normalSplit Normal splitter
     * @param string $maxSplit Overflow splitter
     * @return string
     */
    private function joinStringArray($arr, $max = 0, $normalSplit = " ", $maxSplit = " \r\n")
    {
        if($arr == null)
        {
            return "";
        }
        if($max == 0)
        {
            return implode($normalSplit, $arr);
        }
        $arr2 = $this->splitChunk($arr, $max, $normalSplit);
        $arr3 = array();
        foreach($arr2 as $value)
        {
            $value2 = implode($normalSplit, $value);
            if(!empty(trim($value2)))
            {
                $arr3[] = $value2;
            }
        }
        return implode($maxSplit, $arr3);
    }
    
    /**
     * Split chunk query
     *
     * @param string[] $arr Array string to be joined
     * @param int $max Threshold to split line
     * @param string $normalSplit Normal splitter
     * @return array
     */
    private function splitChunk($arr, $max, $normalSplit)
    {
        $arr2 = array();
        $idx = 0;
        foreach($arr as $value)
        {
            if(!isset($arr2[$idx]))
            {
                $arr2[$idx] = array();
            }
            if(strlen(implode($normalSplit, $arr2[$idx])) + strlen($value) < $max)
            {
                if(!empty(trim($value)))
                {
                    $arr2[$idx][] = $value;
                }
            }
            else
            {
                $idx++;
                if(!empty(trim($value)))
                {
                    $arr2[$idx][] = $value;
                }
            }         
        }
        return $arr2;
    }
    
    /**
     * Add where statemenet
     *
     * @param array $arr Array values
     * @param array $masterColumnMaps Master column  map
     * @param PicoDatabaseQueryBuilder $sqlQuery Query builder
     * @param PicoSpecification $spec Specification
     * @param PicoTableInfo $info Table information
     * @return array
     */
    private function addWhere($arr, $masterColumnMaps, $sqlQuery, $spec, $info)
    {
        if($spec instanceof PicoPredicate)
        {
            $masterTable = $info->getTableName();
            $entityField = new PicoEntityField($spec->getField(), $info);
            $field = $entityField->getField();
            $entityName = $entityField->getEntity();
            $parentName = $entityField->getParentField();
            $functionFormat = $entityField->getFunctionFormat();
            
            if($entityName != null)
            {
                $entityTable = $this->getTableOf($entityName);
                
                if($entityTable != null)
                {
                    $joinColumnmaps = $this->getColumnMapOf($entityName);                           
                    $maps = $joinColumnmaps;
                }
                else
                {
                    $maps = $masterColumnMaps;
                }
            }
            else
            {
                $entityTable = null;
                $maps = $masterColumnMaps;
            }
            
            $columnNames = array_values($maps);          
            // flat
            if(isset($maps[$field]))
            {
                // get from map
                $column = $this->getJoinSource($parentName, $masterTable, $entityTable, $maps[$field], $entityTable == $masterTable);
                $columnFinal = $this->formatColumn($column, $functionFormat);
                $arr[] = $spec->getFilterLogic() . " " . $columnFinal . " " . $spec->getComparation()->getComparison() . " " . $this->contructComparisonValue($spec, $sqlQuery);
            }
            else if(in_array($field, $columnNames))
            {
                // get colum name
                $column = $this->getJoinSource($parentName, $masterTable, $entityTable, $field, $entityTable == $masterTable);
                $columnFinal = $this->formatColumn($column, $functionFormat);
                $arr[] = $spec->getFilterLogic() . " " . $columnFinal . " " . $spec->getComparation()->getComparison() . " " . $this->contructComparisonValue($spec, $sqlQuery);
            }
        }
        else if($spec instanceof PicoSpecification)
        {
            // nested
            $arr[] = $spec->getParentFilterLogic() . " (" . $this->createWhereFromSpecification($sqlQuery, $spec, $info) . ")";
        }
        return $arr;
    }
    
    /**
     * Construct comarison value
     *
     * @param PicoPredicate $predicate Predicate
     * @param PicoDatabaseQueryBuilder $sqlQuery Query builder
     * @return string
     */
    private function contructComparisonValue($predicate, $sqlQuery)
    {
        if(is_array($predicate->getValue()))
        {
            $list = array();
            foreach($predicate->getValue() as $value)
            {
                $list[] = $sqlQuery->escapeValue($value);
            }
            return "(".implode(", ", $list).")";
        }
        else
        {
            return $sqlQuery->escapeValue($predicate->getValue());
        } 
    }

    /**
     * Format column
     *
     * @param string $column Column name
     * @param string $format Format
     * @return string
     */
    private function formatColumn($column, $format)
    {
        if($format == null || strpos($format, "%s") === false)
        {
            return $column;
        }
        return sprintf($format, $column);
    }
    
    /**
     * Trim WHERE
     *
     * @param string $where Where statement
     * @return string
     */
    private function trimWhere($where)
    {
        return PicoDatabaseUtil::trimWhere($where);
    }

    /**
     * Create ORDER BY
     *
     * @param PicoTableInfo $info Table information
     * @param PicoSortable|string $order Sortable
     * @return string|null
     */
    private function createOrderBy($info, $order)
    {
        if($order instanceof PicoSortable)
        {
            return $this->createOrderByQuery($order, $info);
        }
        else if(is_string($order))
        {
            $orderBys = array();
            $pKeys = array_values($info->getPrimaryKeys());
            if(!empty($pKeys))
            {
                foreach($pKeys as $pKey)
                {
                    $pKeyCol = $pKey[self::KEY_NAME];
                    $orderBys[] = $pKeyCol." ".strtolower($order);
                }
            }
            return $this->joinStringArray($orderBys, self::MAX_LINE_LENGTH, self::COMMA, self::COMMA_RETURN);
        }
        else
        {
            return null;
        }
    }
    
    /**
     * Create sort by
     *
     * @param PicoSortable $order Sortable
     * @param PicoTableInfo $info Table information
     * @return string
     */
    public function createOrderByQuery($order, $info = null)
    {
        if($order->getSortable() == null || !is_array($order->getSortable()) || empty($order->getSortable()))
        {
            return null;
        }
        $ret = null;
        if($info == null)
        {
            $ret = $this->createWithoutMapping($order, $info);
        }
        else
        {
            $ret = $this->createWithMapping($order, $info);
        }
        return $ret;
    }
    
    /**
     * Create sort without mapping
     *
     * @param PicoSortable $order Sortable
     * @param PicoTableInfo|null $info
     * @return string
     */
    private function createWithoutMapping($order, $info)
    {
        $ret = null;
        $sorts = array();
        foreach($order->getSortable() as $sortable)
        {
            $columnName = $sortable->getSortBy();
            $sortType = $sortable->getSortType();             
            $sortBy = $columnName;
            $entityField = new PicoEntityField($sortBy, $info);
            if($entityField->getEntity() != null)
            {
                $tableName = $this->getTableOf($entityField->getEntity());
                $sortBy = $tableName.".".$sortBy;
            }
            $sorts[] = $sortBy . " " . $sortType;           
        }
        if(!empty($sorts))
        {
            $ret = $this->joinStringArray($sorts, self::MAX_LINE_LENGTH, self::COMMA, self::COMMA_RETURN);
        }
        return $ret;
    }
    
    /**
     * Create sort with mapping
     *
     * @param PicoSortable $order Sortable
     * @param PicoTableInfo $info Table information
     * @return string
     */
    private function createWithMapping($order, $info)
    {
        $masterColumnMaps = $this->getColumnMap($info);
        $masterTable = $info->getTableName();
        
        $arr = array();
    
        foreach($order->getSortable() as $sortOrder)
        {           
            $entityField = new PicoEntityField($sortOrder->getSortBy(), $info);
            $field = $entityField->getField();
            $entityName = $entityField->getEntity();
            $parentName = $entityField->getParentField();
            
            if($entityName != null)
            {
                $entityTable = $this->getTableOf($entityName);
                if($entityTable != null)
                {
                    $joinColumnmaps = $this->getColumnMapOf($entityName);                           
                    $maps = $joinColumnmaps;
                }
                else
                {
                    $maps = $masterColumnMaps;
                }
                $columnNames = array_values($maps);
            }
            else
            {
                $entityTable = null;
                $maps = $masterColumnMaps;
                $columnNames = array_values($maps);
            }
            
            if(isset($maps[$field]))
            {
                // get from map
                $column = $this->getJoinSource($parentName, $masterTable, $entityTable, $maps[$field], $masterTable == $entityTable);
                
                $arr[] = $column . " " . $sortOrder->getSortType();
            }
            else if(in_array($field, $columnNames))
            {
                // get colum name
                $column = $this->getJoinSource($parentName, $masterTable, $entityTable, $field, $masterTable == $entityTable);
                $arr[] = $column . " " . $sortOrder->getSortType();
            }
        }
        return $this->joinStringArray($arr, self::MAX_LINE_LENGTH, self::COMMA, self::COMMA_RETURN);
    }
    
    /**
     * Check if primary key has valid value or not
     *
     * @param string[] $primaryKeys Primary keys
     * @param array $propertyValues Property values
     * @return boolean
     */
    private function isValidPrimaryKeyValues($primaryKeys, $propertyValues)
    {
        return isset($primaryKeys) && !empty($primaryKeys) && count($primaryKeys) <= count($propertyValues);
    }

    /**
     * Convert scalar to array
     *
     * @param mixed $propertyValue Property values
     * @return array
     */
    private function toArray($propertyValues)
    {
        if(!is_array($propertyValues))
        {
            return array($propertyValues);
        }
        return $propertyValues;
    }
    
    /**
     * Get all table columns on entity 
     *
     * @param PicoTableInfo $info Table information
     * @return string
     */
    private function getAllColumns($info)
    {
        $columns = $info->getColumns();
        $result = array();
        foreach($columns as $column)
        {
            $result[] = $info->getTableName().".".$column[self::KEY_NAME];
        }
        return $this->joinStringArray($result, self::MAX_LINE_LENGTH, self::COMMA, self::COMMA_RETURN);
    }
    
    /**
     * Find one record by primary key value
     *
     * @param mixed $propertyValue Property values
     * @return object
     * @throws EntityException|InvalidFilterException|EmptyResultException
     */
    public function find($propertyValues)
    {
        $propertyValues = $this->toArray($propertyValues);
        $data = null;
        $info = $this->getTableInfo();
        
        $primaryKeys = $info->getPrimaryKeys();
        
        if($this->isValidPrimaryKeyValues($primaryKeys, $propertyValues))
        {
            $queryBuilder = new PicoDatabaseQueryBuilder($this->database);
            $wheres = array();
            $index = 0;
            foreach($primaryKeys as $primatyKey)
            {
                $columnName = $primatyKey[self::KEY_NAME];
                $columnValue = $propertyValues[$index];
                if($columnValue === null)
                {
                    $wheres[] = $columnName . " is null";
                }
                else
                {
                    $wheres[] = $columnName . " = " . $queryBuilder->escapeValue($propertyValues[$index]);
                }
            }
            $where = implode(" and ", $wheres);
            if(!$this->isValidFilter($where))
            {
                throw new InvalidFilterException(self::MESSAGE_INVALID_FILTER);
            }
            $sqlQuery = $queryBuilder
                ->newQuery()
                ->select($this->getAllColumns($info))
                ->from($info->getTableName())
                ->where($where)
                ->limit(1)
                ->offset(0);
            try
            {
                $stmt = $this->database->executeQuery($sqlQuery);
                if($this->matchRow($stmt))
                {
                    $row = $stmt->fetch(PDO::FETCH_ASSOC);
                    $data = $this->fixDataType($row, $info); 
                    $data = $this->join($data, $row, $info);
                    return $data;
                }
                else
                {
                    throw new EmptyResultException(self::MESSAGE_NO_RECORD_FOUND);
                }
            }
            catch(Exception $e)
            {
                throw new EmptyResultException($e->getMessage());
            }
        }
        else
        {
            throw new EmptyResultException("No primary key set");
        }
    }

    /**
     * Add specification to query builder
     *
     * @param PicoDatabaseQueryBuilder $sqlQuery Query builder
     * @param PicoSpecification|array $specification Specification
     * @param PicoTableInfo $info Table information
     * @return PicoDatabaseQueryBuilder
     */
    private function setSpecification($sqlQuery, $specification, $info)
    {
        if($specification != null && $specification instanceof PicoSpecification && !$specification->isEmpty())
        {
            $where = $this->createWhereFromSpecification($sqlQuery, $specification, $info);
            if(self::notNullAndNotEmpty($where))
            {
                $sqlQuery->where($where);
            }
        }
        return $sqlQuery;
    }

    /**
     * Add pageable to query builder
     *
     * @param PicoDatabaseQueryBuilder $sqlQuery Query builder
     * @param PicoPageable $pageable Pageable
     * @return PicoDatabaseQueryBuilder
     */
    private function setPageable($sqlQuery, $pageable)
    {
        if($pageable instanceof PicoPageable)
        {
            $offsetLimit = $pageable->getOffsetLimit();
            if($offsetLimit != null)
            {
                $limit = $offsetLimit->getLimit();
                $offset = $offsetLimit->getOffset();
                $sqlQuery->limit($limit);
                $sqlQuery->offset($offset);
            }
        }
        return $sqlQuery;
    }
        
    /**
     * Add sortable to query builder
     *
     * @param PicoDatabaseQueryBuilder $sqlQuery Query builder
     * @param PicoPageable|null $pageable Pageable
     * @param PicoSortable|string|null $sortable Sortable
     * @param PicoTableInfo $info Table information
     * @return PicoDatabaseQueryBuilder
     */
    private function setSortable($sqlQuery, $pageable, $sortable, $info)
    {
        if($sortable != null)
        {
            if($sortable instanceof PicoSortable)
            {
                $sortOrder = $this->createOrderByQuery($sortable, $info);
                $sqlQuery = $this->setOrdeBy($sqlQuery, $sortOrder);
            }
            else if(is_string($sortable))
            {
                $sortOrder = $this->createOrderBy($info, $sortable);
                $sqlQuery = $this->setOrdeBy($sqlQuery, $sortOrder);
            }
        } 
        else if($pageable != null && $pageable instanceof PicoPageable)
        {
            $sortOrder = $pageable->createOrderBy($info);
            if($this->notNullAndNotEmpty($sortOrder))
            {
                $sqlQuery->orderBy($sortOrder);
            }
            else if(is_string($sortable))
            {
                $sortOrder = $this->createOrderBy($info, $sortable);
                $sqlQuery = $this->setOrdeBy($sqlQuery, $sortOrder);
            }
            $offsetLimit = $pageable->getOffsetLimit();
            if($offsetLimit != null)
            {
                $limit = $offsetLimit->getLimit();
                $offset = $offsetLimit->getOffset();
                $sqlQuery->limit($limit);
                $sqlQuery->offset($offset);
            }
        }
        else if(is_string($pageable))
        {
            $sortOrder = $this->createOrderBy($info, $pageable);
            $sqlQuery = $this->setOrdeBy($sqlQuery, $sortOrder);
        }
        return $sqlQuery;
    }

    /**
     * Set ORDER BY
     *
     * @param PicoDatabaseQueryBuilder $sqlQuery Query builder
     * @param string $sortOrder Sort order
     * @return PicoDatabaseQueryBuilder
     */
    private function setOrdeBy($sqlQuery, $sortOrder)
    {
        if($this->notNullAndNotEmpty($sortOrder))
        {
            $sqlQuery->orderBy($sortOrder);
        }
        return $sqlQuery;
    }
    
    /**
     * Add JOIN query
     *
     * @param PicoDatabaseQueryBuilder $sqlQuery Query builder
     * @param PicoTableInfo $info Table information
     * @return PicoDatabaseQueryBuilder
     */
    protected function addJoinQuery($sqlQuery, $info)
    {
        $joinColumns = $info->getJoinColumns();
        
        $masterTable = $info->getTableName();
        $tableAlias = array();
        
        foreach($joinColumns as $propertyName=>$joinColumn)
        {
            $entity = $joinColumn[self::KEY_PROPERTY_TYPE];
            $columnName = $joinColumn[self::KEY_NAME];
            $joinTable = $this->getTableOf($entity);
            if(!isset($tableAlias[$joinTable]))
            {
                $tableAlias[$joinTable] = 0;
            }
            $tableAlias[$joinTable]++;
            
            $joinTableAlias = $joinTable.self::JOIN_TABLE_SUBFIX.$tableAlias[$joinTable];
            
            $this->joinColumMaps[$propertyName] = new PicoJoinMap($propertyName, $columnName, $entity, $joinTable, $joinTableAlias);
            
            $joinColumn = $this->getPrimaryKeyOf($entity);

            $joinPrimaryKeys = array_values($this->getPrimaryKeyOf($entity));

            if(isset($joinColumn[self::KEY_REFERENCE_COLUMN_NAME]))
            {
                $referenceColumName = $joinColumn[self::KEY_REFERENCE_COLUMN_NAME];
            }
            else if(!empty($joinPrimaryKeys))
            {
                $referenceColumName = $joinPrimaryKeys[0];
            }
            else
            {
                $referenceColumName = $joinColumn[self::KEY_NAME];
            }
            
            $sqlQuery->leftJoin($joinTable." ".$joinTableAlias)->on($joinTableAlias.".".$referenceColumName." = ".$masterTable.".".$columnName);
        }
        return $sqlQuery;
    }
    
    /**
     * Check if need join query
     *
     * @param PicoSpecification $specification Specification
     * @param PicoPageable|null $pageable Pageable
     * @param PicoSortable|string|null $sortable Sortable
     * @param PicoTableInfo $info Table information
     * @return boolean
     */
    protected function isRequireJoin($specification, $pageable, $sortable, $info)
    {
        if($this->isRequireJoinFromSpecification($specification))
        {
            return true;
        }
        if($this->isRequireJoinFromPageableAndSortable($pageable, $sortable, $info))
        {
            return true;
        }
        return false;
    }

    /**
     * Require join from sortable
     *
     * @param PicoPageable|null $pageable Pageable
     * @param PicoSortable|string|null $sortable Sortable
     * @param PicoTableInfo $info Table information
     * @return boolean
     */
    private function isRequireJoinFromPageableAndSortable($pageable, $sortable, $info)
    {
        $result = false;
        if($sortable != null)
        {
            if($sortable instanceof PicoSortable)
            {
                $result = strpos($sortable->__toString(), ".") !== false;
            }
            else if(is_string($sortable))
            {
                $result = strpos($sortable, ".") !== false;
            }
        } 
        else if($pageable != null && $pageable instanceof PicoPageable)
        {
            $result = strpos($pageable->createOrderBy($info), ".") !== false;
        }
        else if(is_string($pageable))
        {
            $result = strpos($this->createOrderBy($info, $pageable), ".") !== false;
        }
        return $result;
    }

    /**
     * Require join from specification
     *
     * @param PicoSpecification $specification Specification
     * @return boolean
     */
    private function isRequireJoinFromSpecification($specification)
    {
        return isset($specification) && $specification instanceof PicoSpecification && $specification->isRequireJoin();
    }

    /**
     * Create PDO statement
     *
     * @param PicoSpecification $specification Specification
     * @param PicoPageable $pageable Pagable
     * @param PicoSortable $sortable Sortable
     * @param array $subqueryMap Subquery map
     * @param string $selected Selected
     * @return PDOStatement
     * @throws PDOException
     */
    public function createPDOStatement($specification, $pageable, $sortable, $subqueryMap = null, $selected = null)
    {
        $info = $this->getTableInfo();
        if($selected == null || empty($selected))
        {
            $selected = $this->getAllColumns($info);
        }
        if($subqueryMap != null)
        {
            $selected = $this->joinString($selected, $this->subquery($info, $subqueryMap), self::COMMA_RETURN);
        }
        $sql = $this->findSpecificQuery($selected, $specification, $pageable, $sortable, $info);
        return $this->database->query($sql);
    }

    /**
     * Get findAll query
     *
     * @param PicoSpecification|null $specification Specification
     * @param PicoPageable|null $pageable Pageable
     * @param PicoSortable|string|null $sortable Sortable
     * @param PicoTableInfo $info Table information
     * @return PicoDatabaseQueryBuilder
     */
    public function findAllQuery($specification, $pageable = null, $sortable = null, $info = null)
    {
        if($info == null)
        {
            $info = $this->getTableInfo();
        }
        return $this->findSpecificQuery($this->getAllColumns($info), $specification, $pageable, $sortable, $info);
    }
    
    /**
     * Get findSpecific query
     *
     * @param string $selected
     * @param PicoSpecification|null $specification Specification
     * @param PicoPageable|null $pageable Pageable
     * @param PicoSortable|string|null $sortable Sortable
     * @param PicoTableInfo $info Table information
     * @return PicoDatabaseQueryBuilder
     */
    public function findSpecificQuery($selected, $specification, $pageable = null, $sortable = null, $info = null)
    {
        if($info == null)
        {
            $info = $this->getTableInfo();
        }
        $sqlQuery = new PicoDatabaseQueryBuilder($this->database);
        
        $sqlQuery
            ->newQuery()
            ->select($selected)
            ->from($info->getTableName());
        
        if($this->isRequireJoin($specification, $pageable, $sortable, $info))
        {
            $sqlQuery = $this->addJoinQuery($sqlQuery, $info);
        }
            
        if($specification != null)
        {
            $sqlQuery = $this->setSpecification($sqlQuery, $specification, $info);
        }
        
        if($pageable != null)
        {
            $sqlQuery = $this->setPageable($sqlQuery, $pageable);      
        }
        
        if($pageable != null || $sortable != null)
        {
            $sqlQuery = $this->setSortable($sqlQuery, $pageable, $sortable, $info);        
        }
        return $sqlQuery;
    }

    /**
     * Get all record from database wihout filter
     *
     * @param PicoSpecification|null $specification Specification
     * @param PicoSortable|string|null $sortable Sortable
     * @param array|null $subqueryMap Subquery map
     * @throws EntityException|EmptyResultException
     */
    public function findOne($specification, $sortable = null, $subqueryMap = null)
    {
        $info = $this->getTableInfo(); 
        $pageable = new PicoPageable(array(1, 1));
        if($subqueryMap == null)    
        {
            return $this->findSpecific($this->getAllColumns($info), $specification, $pageable, $sortable);
        }
        else
        {
            return $this->findSpecificWithSubquery($this->getAllColumns($info), $specification, $pageable, $sortable, $subqueryMap);
        }
    }

    /**
     * Get all record from database wihout filter
     *
     * @param PicoSpecification|null $specification Specification
     * @param PicoPageable|null $pageable Pageable
     * @param PicoSortable|string|null $sortable Sortable
     * @param array|null $subqueryMap Subquery map
     * @throws EntityException|EmptyResultException
     */
    public function findAll($specification, $pageable = null, $sortable = null, $subqueryMap = null)
    {
        $info = $this->getTableInfo(); 
        if($subqueryMap == null)    
        {
            return $this->findSpecific($this->getAllColumns($info), $specification, $pageable, $sortable);
        }
        else
        {
            return $this->findSpecificWithSubquery($this->getAllColumns($info), $specification, $pageable, $sortable, $subqueryMap);
        }
    }
    
    /**
     * Find one with primary key value
     *
     * @param mixed $primaryKeyVal Primary key value
     * @param array $subqueryMap Subquery map
     * @return array
     */
    public function findOneWithPrimaryKeyValue($primaryKeyVal, $subqueryMap)
    {
        $info = $this->getTableInfo();
        $tableName = $info->getTableName();
        $selected = $this->getAllColumns($info);
        $data = null;
        $info = $this->getTableInfo();
        $selected = $this->joinString($selected, $this->subquery($info, $subqueryMap), self::COMMA_RETURN);
        $primaryKey = null;
        try
        {
            $primaryKeys = array_values($info->getPrimaryKeys());
            if(is_array($primaryKeys) && isset($primaryKeys[0][self::KEY_NAME]))
            {
                // it will be faster than asterisk
                $primaryKey = $primaryKeys[0][self::KEY_NAME];
            }
            if($primaryKey == null)
            {
                throw new NoPrimaryKeyDefinedException(self::MESSAGE_NO_PRIMARY_KEY_DEFINED);
            }
            
            $sqlQuery = new PicoDatabaseQueryBuilder($this->database);
            $sqlQuery
                ->select($selected)
                ->from($tableName)
                ->where("$primaryKey = ? ", $primaryKeyVal)
                ->limit(1)
                ->offset(0);
            $stmt = $this->database->executeQuery($sqlQuery);
            if($this->matchRow($stmt))
            {
                $row = $stmt->fetch(PDO::FETCH_ASSOC);
                $data = $this->fixDataType($row, $info); 
                $data = self::applySubqueryResult($data, $row, $subqueryMap);
            }
            else
            {
                throw new EmptyResultException(self::MESSAGE_NO_RECORD_FOUND);
            }
        }
        catch(Exception $e)
        {
            throw new EmptyResultException($e->getMessage());
        }
        return $data;
    }
    
    /**
     * Get all record from database wihout filter with subquery
     *
     * @param string $selected Selected
     * @param PicoSpecification $specification Specification
     * @param PicoPageable|null $pageable Pageable
     * @param PicoSortable|string|null $sortable Sortable
     * @param array $subqueryMap Subquery map
     * @throws EntityException|EmptyResultException
     */
    public function findSpecificWithSubquery($selected, $specification, $pageable = null, $sortable = null, $subqueryMap = null)
    {
        $data = null;
        $result = array();
        $info = $this->getTableInfo();
        if($subqueryMap != null)
        {
            $selected = $this->joinString($selected, $this->subquery($info, $subqueryMap), self::COMMA_RETURN);
        }
        $sqlQuery = $this->findSpecificQuery($selected, $specification, $pageable, $sortable, $info);
    
        try
        {
            $stmt = $this->database->executeQuery($sqlQuery);
            if($this->matchRow($stmt))
            {
                while ($row = $stmt->fetch(PDO::FETCH_ASSOC, PDO::FETCH_ORI_NEXT))                
                {
                    $data = $this->fixDataType($row, $info); 
                    if($subqueryMap == null)
                    {
                        $data = $this->join($data, $row, $info);
                    }
                    else
                    {
                        $data = self::applySubqueryResult($data, $row, $subqueryMap);
                    }
                    $result[] = $data;
                }
            }
            else
            {
                throw new EmptyResultException(self::MESSAGE_NO_RECORD_FOUND);
            }
        }
        catch(Exception $e)
        {
            throw new EmptyResultException($e->getMessage());
        }
        return $result;
    }
    
    /**
     * Create subquery
     *
     * @param PicoTableInfo $info Table information
     * @param array $subqueryMap Subquery map
     * @return string
     */
    public function subquery($info, $subqueryMap)
    {
        $subquery = array();
        $tableName = $info->getTableName();
        if(isset($subqueryMap) && is_array($subqueryMap))
        {
            $idx = 1;
            foreach($subqueryMap as $info)
            {
                $joinTableName = $info['tableName'];
                $columnName = $info['columnName'];                
                $primaryKey = $info['primaryKey'];
                $objectNameSub = $info['objectName'];
                $propertyName = $info['propertyName'];
                $joinName = $info['tableName']."_".$idx;
                $selection = $info['tableName']."_".$idx.".".$propertyName; 
                $queryBuilder = new PicoDatabaseQueryBuilder($this->database);
                $queryBuilder
                    ->select($selection)
                    ->from("$joinTableName $joinName")
                    ->where("$joinName.$primaryKey = $tableName.$columnName")
                    ->limit(1)
                    ->offset(0);
                $subquery[] = "(".$queryBuilder.") as $objectNameSub";
                $idx++;
            }
        }
        return implode(self::COMMA_RETURN, $subquery);
    }
    
    /**
     * Join string with separator
     *
     * @param string $string1 First string
     * @param string $string2 Second string
     * @param string $separator Separator
     * @return string
     */
    public function joinString($string1, $string2, $separator)
    {
        if(!empty($string1) && !empty($string2))
        {
            return $string1.$separator.$string2;
        }
        else
        {
            return $string1;
        }
    }
    
    

    /**
     * Get all record from database wihout filter
     *
     * @param string $selected Selected
     * @param PicoSpecification $specification Specification
     * @param PicoPageable|null $pageable Pageable
     * @param PicoSortable|string|null $sortable Sortable
     * @return array|null
     * @throws EntityException|EmptyResultException
     */
    public function findSpecific($selected, $specification, $pageable = null, $sortable = null)
    {
        $data = null;
        $result = array();
        $info = $this->getTableInfo();
        $sqlQuery = $this->findSpecificQuery($selected, $specification, $pageable, $sortable, $info);
    
        try
        {
            $stmt = $this->database->executeQuery($sqlQuery);
            if($this->matchRow($stmt))
            {
                while ($row = $stmt->fetch(PDO::FETCH_ASSOC, PDO::FETCH_ORI_NEXT))                
                {
                    $data = $this->fixDataType($row, $info); 
                    $data = $this->join($data, $row, $info);
                    $result[] = $data;
                }
            }
            else
            {
                throw new EmptyResultException(self::MESSAGE_NO_RECORD_FOUND);
            }
        }
        catch(Exception $e)
        {
            throw new EmptyResultException($e->getMessage());
        }
        return $result;
    }

    /**
     * Get query for all mathced record from database
     *
     * @param string $propertyName Property name
     * @param mixed $propertyValue Property value
     * @param PicoPageable $pageable Pageable
     * @param PicoSortable|string $sortable Sortable
     * @param PicoTableInfo $info Table information
     * @return PicoDatabaseQueryBuilder
     * @throws PDOException|NoDatabaseConnectionException|EntityException
     */
    public function findByQuery($propertyName, $propertyValue, $pageable = null, $sortable = null, $info = null, $subqueryMap = null)
    {
        $selected = $this->getAllColumns($info);
        if($subqueryMap != null)
        {
            $selected = $this->joinString($selected, $this->subquery($info, $subqueryMap), self::COMMA_RETURN);
        }
        $where = $this->createWhereFromArgs($info, $propertyName, $propertyValue);
        if(!$this->isValidFilter($where))
        {
            throw new InvalidFilterException(self::MESSAGE_INVALID_FILTER);
        }
        $queryBuilder = new PicoDatabaseQueryBuilder($this->database);
        $sqlQuery = $queryBuilder
            ->newQuery()
            ->select($selected)
            ->from($info->getTableName())
            ->where($where);
        if($pageable != null)
        {
            $sqlQuery = $this->setPageable($sqlQuery, $pageable);        
        }
        if($pageable != null || $sortable != null)
        {
            $sqlQuery = $this->setSortable($sqlQuery, $pageable, $sortable, $info);        
        }

        return $sqlQuery;
    }

    /**
     * Get all mathced record from database
     *
     * @param string $propertyName Property name
     * @param mixed $propertyValue Property value
     * @param PicoPageable $pageable Pageable
     * @param PicoSortable|string $sortable Sortable
     * @param array $subqueryMap Subquery map
     * @return array|null
     * @throws PDOException|NoDatabaseConnectionException|EntityException
     */
    public function findBy($propertyName, $propertyValue, $pageable = null, $sortable = null, $subqueryMap = null)
    {
        $info = $this->getTableInfo();
        $data = null;
        $result = array();
        $sqlQuery = $this->findByQuery($propertyName, $propertyValue, $pageable, $sortable, $info, $subqueryMap);
        try
        {
            $stmt = $this->database->executeQuery($sqlQuery);
            if($this->matchRow($stmt))
            {
                while ($row = $stmt->fetch(PDO::FETCH_ASSOC, PDO::FETCH_ORI_NEXT))               
                {
                    $data = $this->fixDataType($row, $info); 
                    $data = $this->join($data, $row, $info);
                    $result[] = $data;
                }
            }
        }
        catch(PDOException $e)
        {
            throw new PDOException($e->getMessage(), intval($e->getCode()));
        }
        catch(NoDatabaseConnectionException $e)
        {
            throw new NoDatabaseConnectionException($e->getMessage());
        }
        catch(Exception $e)
        {
            // do nothing
        }
        return $result;
    }
    
    /**
     * Check if record is exists or not
     *
     * @param string $propertyName Property name
     * @param mixed $propertyValue Property value
     * @return boolean
     */
    public function existsBy($propertyName, $propertyValue)
    {
        return $this->countBy($propertyName, $propertyValue) > 0;
    }

    /**
     * Get all record from database wihout filter
     *
     * @param PicoSpecification|null $specification Specification
     * @param PicoPageable $pageable Pagable
     * @param PicoSortable $sortable Sortable
     * @return int
     * @throws EntityException|EmptyResultException
     */
    public function countAll($specification = null, $pageable = null, $sortable = null)
    {
        $info = $this->getTableInfo();
        $primaryKeys = array_values($info->getPrimaryKeys());
        $agg = "*";
        if(is_array($primaryKeys) && isset($primaryKeys[0][self::KEY_NAME]))
        {
            // it will be faster than asterisk
            $agg = $primaryKeys[0][self::KEY_NAME];
        }
        $queryBuilder = new PicoDatabaseQueryBuilder($this->database);
        $sqlQuery = $queryBuilder
            ->newQuery()
            ->select($this->getAllColumns($info))
            ->from($info->getTableName())
        ;
        if($specification != null && $specification instanceof PicoSpecification)
        {
            if($this->isRequireJoin($specification, $pageable, $sortable, $info))
            {
                $sqlQuery = $this->addJoinQuery($sqlQuery, $info);
            }
            $sqlQuery = $this->setSpecification($sqlQuery, $specification, $info);
        }
        else
        {
            $sqlQuery = $queryBuilder
                ->newQuery()
                ->select($agg)
                ->from($info->getTableName())
            ;
        }
        try
        {
            $stmt = $this->database->executeQuery($sqlQuery);
            return $stmt->rowCount();
        }
        catch(Exception $e)
        {
            throw new EmptyResultException($e->getMessage());
        }
    }
    
    /**
     * Count data
     *
     * @param string $propertyName Property name
     * @param mixed $propertyValue Property value
     * @return int
     * @throws EntityException|InvalidFilterException|PDOException|EmptyResultException
     */
    public function countBy($propertyName, $propertyValue)
    {
        $info = $this->getTableInfo();
        $primaryKeys = array_values($info->getPrimaryKeys());
        $agg = "*";
        if(is_array($primaryKeys) && isset($primaryKeys[0][self::KEY_NAME]))
        {
            // it will be faster than asterisk
            $agg = $primaryKeys[0][self::KEY_NAME];
        }
        $where = $this->createWhereFromArgs($info, $propertyName, $propertyValue);
        if(!$this->isValidFilter($where))
        {
            throw new InvalidFilterException(self::MESSAGE_INVALID_FILTER);
        }
        $queryBuilder = new PicoDatabaseQueryBuilder($this->database);
        $sqlQuery = $queryBuilder
            ->newQuery()
            ->select($agg)
            ->from($info->getTableName())
            ->where($where)
        ;
        try
        {
            $stmt = $this->database->executeQuery($sqlQuery);
            if($stmt != null)
            {
                return $stmt->rowCount();
            }
            else
            {
                throw new PDOException("Unknown error");
            }
        }
        catch(Exception $e)
        {
            throw new EmptyResultException($e->getMessage());
        }
    }
    
    /**
     * Delete record from database without read it first
     *
     * @param string $propertyName Property name
     * @param mixed $propertyValue Property value
     * @return int
     * @throws EntityException|InvalidFilterException|PDOException|EmptyResultException
     */
    public function deleteBy($propertyName, $propertyValue)
    {
        $info = $this->getTableInfo();
        $where = $this->createWhereFromArgs($info, $propertyName, $propertyValue);
        if(!$this->isValidFilter($where))
        {
            throw new InvalidFilterException(self::MESSAGE_INVALID_FILTER);
        }
        $queryBuilder = new PicoDatabaseQueryBuilder($this->database);
        $sqlQuery = $queryBuilder
            ->newQuery()
            ->delete()
            ->from($info->getTableName())
            ->where($where)
        ;
        try
        {
            $stmt = $this->database->executeQuery($sqlQuery);
            if($stmt != null)
            {
                return $stmt->rowCount();
            }
            else
            {
                throw new PDOException("Unknown error");
            }
        }
        catch(Exception $e)
        {
            throw new EmptyResultException($e->getMessage());
        }
    }
    
    /**
     * Get one mathced record from database
     *
     * @param string $propertyName Property name
     * @param array $propertyValues Property values
     * @param PicoSortable|string|null $sortable Sortable
     * @return array|null
     * @throws EntityException|InvalidFilterException|EmptyResultException
     */
    public function findOneBy($propertyName, $propertyValue, $sortable = null)
    {
        $info = $this->getTableInfo();
        $where = $this->createWhereFromArgs($info, $propertyName, $propertyValue);
        if(!$this->isValidFilter($where))
        {
            throw new InvalidFilterException(self::MESSAGE_INVALID_FILTER);
        }
        $queryBuilder = new PicoDatabaseQueryBuilder($this->database);
        $data = null;
        $sqlQuery = $queryBuilder
            ->newQuery()
            ->select($this->getAllColumns($info))
            ->from($info->getTableName())
            ->where($where);
        $sqlQuery = $this->setSortable($sqlQuery, null, $sortable, $info);  
        $sqlQuery->limit(1)->offset(0);
        try
        {
            $stmt = $this->database->executeQuery($sqlQuery);
            if($this->matchRow($stmt))
            {
                $row = $stmt->fetch(PDO::FETCH_ASSOC);
                $data = $this->fixDataType($row, $info);               
                $data = $this->join($data, $row, $info);
            }
            else
            {
                $data = null;
            }
        }
        catch(Exception $e)
        {
            throw new EmptyResultException($e->getMessage());
        }
        return $data;   
    }

    /**
     * Get real class name
     *
     * @param string $classNameJoin Join class name
     * @return string
     */
    private function getRealClassName($classNameJoin)
    {
        $result = $classNameJoin;
        if(stripos($classNameJoin, self::NAMESPACE_SEPARATOR) === false)
        {
            if(!$this->processClassList)
            {
                // processed once
                $reflect = new ExtendedReflectionClass($this->className);
                $useStatements = $reflect->getUseStatements(); 
                $this->namespaceName = $reflect->getNamespaceName();
                if($this->isArray($useStatements))
                {
                    foreach($useStatements as $val)
                    {
                        $as = $val['as'];
                        $cls = $val['class'];
                        $this->importedClassList[$as] = $cls;
                    }
                }
            }
            if(isset($this->importedClassList[$classNameJoin]))
            {
                // get from map
                $result = $this->importedClassList[$classNameJoin];
            }
            else if(stripos($classNameJoin, self::NAMESPACE_SEPARATOR) === false)
            {
                // assumpt has same namespace
                $result = rtrim($this->namespaceName, self::NAMESPACE_SEPARATOR).self::NAMESPACE_SEPARATOR. $classNameJoin;
            }
        }
        return $result;
    }
    
    /**
     * Get reference column name
     *
     * @param array $join Join columns
     * @return string
     */
    private function getReferenceColumnName($join)
    {
        if(isset($join[self::KEY_REFERENCE_COLUMN_NAME]))
        {
            return $join[self::KEY_REFERENCE_COLUMN_NAME];
        }
        else
        {
            return $join[self::KEY_NAME];
        }
    }

    /**
     * Get property name
     * @param string $classNameJoin Class name join
     * @param string $referenceColumName Reference column name
     * @return string|null
     */
    private function getJoinKeyName($classNameJoin, $referenceColumName)
    {
        $className = $this->getRealClassName($classNameJoin);
        $persist = new self(null, new $className());
        $info = $persist->getTableInfo();
        foreach($info->getColumns() as $prop => $col)
        {
            if($col[self::KEY_NAME] == $referenceColumName)
            {
                return $prop;
            }
        }
        return $referenceColumName;
    }

    /**
     * Prepare join cache
     *
     * @param string $classNameJoin Join class name
     * @return void
     */
    private function prepareJoinCache($classNameJoin)
    {
        if(!isset($this->joinCache[$classNameJoin]))
        {
            $this->joinCache[$classNameJoin] = array();
        }
    }

    /**
     * Get join data
     *
     * @param string $classNameJoin Join class name
     * @param string $referenceColumName Join key
     * @param mixed $joinKeyValue Join key
     * @return MagicObject|null
     */
    private function getJoinData($classNameJoin, $referenceColumName, $joinKeyValue)
    {
        if(!isset($this->joinCache[$classNameJoin]) || !isset($this->joinCache[$classNameJoin][$joinKeyValue]))
        {      
            $className = $this->getRealClassName($classNameJoin);
            $obj = new $className(null, $this->database);
            $method = 'findOneBy'.ucfirst($referenceColumName);
            $obj->{$method}($joinKeyValue);           
            $this->joinCache[$classNameJoin][$joinKeyValue] = $obj;
            return $obj;
        }
        else if(isset($this->joinCache[$classNameJoin]) && isset($this->joinCache[$classNameJoin][$joinKeyValue]))
        {
            return $this->joinCache[$classNameJoin][$joinKeyValue];
        }
        else
        {
            return null;
        }
    }
    
    /**
     * Join data by annotation @JoinColumn
     * 
     * @param mixed $data Object
     * @param array $row Row
     * @param PicoTableInfo $info Table information
     * @return object
     */
    public function join($data, $row, $info)
    {
        if(!empty($info->getJoinColumns()))
        {
            foreach($info->getJoinColumns() as $propName=>$join)
            {
                $referenceColumName = $this->getReferenceColumnName($join);
                $classNameJoin = $join[self::KEY_PROPERTY_TYPE];
                $columnName = $join[self::KEY_NAME];
                $joinKeyName = $this->getJoinKeyName($classNameJoin, $referenceColumName);
                try
                {
                    if(isset($row[$columnName]))
                    {
                        $this->prepareJoinCache($classNameJoin);
                        $obj = $this->getJoinData($classNameJoin, $joinKeyName, $row[$columnName]);
                        if($obj != null)
                        {
                            $data = $this->addProperty($data, $propName, $obj);
                        }
                    }
                }
                catch(Exception $e)
                {
                    // set null
                    $data = $this->addProperty($data, $propName, null);
                }
            }
        }
        return $data;
    }

    /**
     * Add property
     *
     * @param array|object $data Original data
     * @param string $propName Property name
     * @param mixed $value Property value
     * @return array|object
     */
    private function addProperty($data, $propName, $value)
    {
        if(is_array($data))
        {                       
            $data[$propName] = $value;
        }
        else
        {
            $data->{$propName} = $value;
        }
        return $data;
    }
    
    /**
     * Check if filter is valid or not
     *
     * @param string $filter Filter
     * @return boolean
     */
    private function isValidFilter($filter)
    {
        return $this->notNullAndNotEmptyAndNotSpace($filter);
    }

    /**
     * Check if data is not null and not empty and not a space
     *
     * @param string $value Value to be checked
     * @return boolean
     */
    private function notNullAndNotEmptyAndNotSpace($value)
    {
        return $value != null && !empty(trim($value));
    }

    /**
     * Fix data type
     *
     * @param array $data Input data
     * @param PicoTableInfo $info Table information
     * @return array
     */
    public function fixDataType($data, $info)
    {
        $result = array();
        $typeMap = $this->createTypeMap($info);
        foreach($info->getColumns() as $prop=>$column)
        {
            $columnName = $column[self::KEY_NAME];
            $value = $data[$columnName];
            if(isset($typeMap[$columnName]))
            {
                $result[$prop] = $this->fixData($value, $typeMap[$columnName]);
            }
        }
        return $result;
    }

    /**
     * Fix value
     *
     * @param mixed $value Input value
     * @param string $type Data type
     * @return mixed
     */
    public function fixData($value, $type)
    {
        $typeLower = strtolower($type);
        /*
        Map of data type (MySQL)
        "double"=>"double",
        "float"=>"double",
        "bigint"=>"integer",
        "smallint"=>"integer",
        "tinyint(1)"=>"boolean",
        "tinyint"=>"integer",
        "int"=>"integer",
        "varchar"=>"string",
        "char"=>"string",
        "tinytext"=>"string",
        "mediumtext"=>"string",
        "longtext"=>"string",
        "text"=>"string",   
        "enum"=>"string",   
        "bool"=>"boolean",
        "boolean"=>"boolean",
        "timestamp"=>"string",
        "datetime"=>"string",
        "date"=>"string",
        "time"=>"string"
        */     
        
        if($type == 'DateTime')
        {
            $v = strlen($value) > 19 ? substr($value, 0, 19) : $value;
            $ret = DateTime::createFromFormat(self::SQL_DATETIME_FORMAT, $v);
        }
        else if($typeLower == 'bool' || $typeLower == 'boolean')
        {
            $ret = $this->boolval($value);
        }
        else if($typeLower == 'integer')
        {
            $ret = $this->intval($value);
        }
        else if($typeLower == 'double')
        {
            $ret = $this->doubleval($value);
        }
        else if($this->isDateTimeNull($value))
        {
            $ret = null;
        }
        else
        {
            $ret = $value;
        }
        return $ret;
    }
    
    /**
     * Boolean value
     *
     * @param mixed $value Input value
     * @return boolean
     */
    private function boolval($value)
    {
        return $value == 1 || $value == '1';
    }
    
    /**
     * Integer value
     *
     * @param mixed $value Input value
     * @return mixed
     */
    private function intval($value)
    {
        if($value === null)
        {
            $ret = null;
        }
        else
        {
            $ret = intval($value);
        }
        return $ret;
    }
    
    /**
     * Double value
     *
     * @param mixed $value Input value
     * @return mixed
     */
    private function doubleval($value)
    {
        if($value === null)
        {
            $ret = null;
        }
        else
        {
            $ret = doubleval($value);
        }
        return $ret;
    }

    /**
     * Fixing input
     *
     * @param mixed $value Input value
     * @param array $column Column
     * @return mixed
     */
    private function fixInput($value, $column)
    {
        if($value instanceof DateTime)
        {
            if(isset($column[self::DATE_TIME_FORMAT]))
            {
                return (string) $value->format($column[self::DATE_TIME_FORMAT]);
            }
            else
            {
                return (string) $value->format(self::SQL_DATETIME_FORMAT);
            }
        }
        return $value;
    }
    
    /**
     * Check if date time is NULL
     * @param string $value Value to be checked
     * @return boolean
     */
    private function isDateTimeNull($value)
    {
        if(!isset($value) || !is_string($value))
        {
            return false;
        }
        $value = str_replace("T", " ", $value);
        if(strlen($value) > 26)
        {
            $value = substr($value, 0, 26);
        }
        return $value == '0000-00-00 00:00:00.000000' 
            || $value == '0000-00-00 00:00:00.000' 
            || $value == '0000-00-00 00:00:00'
            || $value == '0000-00-00'
            ;
    }

    /**
     * Create type map
     *
     * @param PicoTableInfo $info Table information
     * @return array
     */
    private function createTypeMap($info)
    {
        $map = array();
        if(isset($info) && $info->getColumns() != null)
        {
            foreach($info->getColumns() as $cols)
            {
                $map[$cols[self::KEY_NAME]] = $cols[self::KEY_PROPERTY_TYPE];
            }
        }
        return $map;
    }

    /**
     * Select record from database
     *
     * @return mixed
     * @throws EntityException
     */
    public function select()
    {
        $queryBuilder = new PicoDatabaseQueryBuilder($this->database);
        $info = $this->getTableInfo();
        $where = $this->getWhere($info, $queryBuilder);
        return $this->_select($info, $queryBuilder, $where, $this->specification, $this->pageable, $this->sortable);
    }

    /**
     * Select all records from database
     *
     * @return mixed
     * @throws EntityException
     */
    public function selectAll()
    {
        $queryBuilder = new PicoDatabaseQueryBuilder($this->database);
        $info = $this->getTableInfo();
        $where = $this->getWhere($info, $queryBuilder);
        return $this->_selectAll($info, $queryBuilder, $where, $this->specification, $this->pageable, $this->sortable);
    }

    /**
     * Query of select data
     *
     * @return PicoDatabaseQueryBuilder
     * @throws EntityException
     */
    public function selectQuery()
    {
        $queryBuilder = new PicoDatabaseQueryBuilder($this->database);
        $info = $this->getTableInfo();
        $where = $this->getWhere($info, $queryBuilder);
        return $this->_selectQuery($info, $queryBuilder, $where);
    }

    /**
     * Select record from database with primary keys given
     *
     * @param PicoTableInfo $info Table information
     * @param PicoDatabaseQueryBuilder $queryBuilder Query builder
     * @param string $where Where statement
     * @return mixed
     * @throws EntityException|InvalidFilterException|EmptyResultException
     */
    private function _select($info = null, $queryBuilder = null, $where = null, $specification = null, $pageable = null, $sortable = null)
    {
        if($queryBuilder == null)
        {
            $queryBuilder = new PicoDatabaseQueryBuilder($this->database);
        }
        if($info == null)
        {
            $info = $this->getTableInfo();
        }
        if($where == null)
        {
            $where = $this->getWhere($info, $queryBuilder);
        }
        if(!$this->isValidFilter($where))
        {
            throw new InvalidFilterException(self::MESSAGE_INVALID_FILTER);
        }
        $data = null;
        $sqlQuery = $queryBuilder
            ->newQuery()
            ->select($this->getAllColumns($info))
            ->from($info->getTableName());

        if($this->isRequireJoin($specification, $pageable, $sortable, $info))
        {
            $sqlQuery = $this->addJoinQuery($sqlQuery, $info);
        }
        $sqlQuery->where($where);
        $sqlQuery->limit(1)->offset(0);
        try
        {
            $stmt = $this->database->executeQuery($sqlQuery);
            if($this->matchRow($stmt))
            {
                $row = $stmt->fetch(PDO::FETCH_ASSOC);
                $data = $this->fixDataType($row, $info);
                $data = $this->join($data, $row, $info);
            }
            else
            {
                $data = null;
            }
        }
        catch(Exception $e)
        {
            throw new EmptyResultException($e->getMessage());
        }
        return $data;
    }

    /**
     * Select record from database with primary keys given
     *
     * @param PicoTableInfo $info Table information
     * @param PicoDatabaseQueryBuilder $queryBuilder Query builder
     * @param string $where Where statement
     * @return mixed
     * @throws EntityException|InvalidFilterException|EmptyResultException
     */
    private function _selectAll($info = null, $queryBuilder = null, $where = null, $specification = null, $pageable = null, $sortable = null)
    {
        $result = array();
        if($queryBuilder == null)
        {
            $queryBuilder = new PicoDatabaseQueryBuilder($this->database);
        }
        if($info == null)
        {
            $info = $this->getTableInfo();
        }
        if($where == null)
        {
            $where = $this->getWhere($info, $queryBuilder);
        }
        if(!$this->isValidFilter($where))
        {
            throw new InvalidFilterException(self::MESSAGE_INVALID_FILTER);
        }
        $data = null;
        $sqlQuery = $queryBuilder
            ->newQuery()
            ->select($this->getAllColumns($info))
            ->from($info->getTableName());

        if($this->isRequireJoin($specification, $pageable, $sortable, $info))
        {
            $sqlQuery = $this->addJoinQuery($sqlQuery, $info);
        }
        $sqlQuery->where($where);
        try
        {
            $stmt = $this->database->executeQuery($sqlQuery);
            if($this->matchRow($stmt))
            {
                while ($row = $stmt->fetch(PDO::FETCH_ASSOC, PDO::FETCH_ORI_NEXT))
                {
                    $data = $this->fixDataType($row, $info);
                    $data = $this->join($data, $row, $info);
                    $result[] = $data;
                }
            }
            else
            {
                $result = array();
            }
        }
        catch(Exception $e)
        {
            throw new EmptyResultException($e->getMessage());
        }
        return $result;
    }

    /**
     * Select record from database with primary keys given
     *
     * @param PicoTableInfo $info Table information
     * @param PicoDatabaseQueryBuilder $queryBuilder Query builder
     * @param string $where Where statement
     * @return PicoDatabaseQueryBuilder
     * @throws EntityException|InvalidFilterException
     */
    private function _selectQuery($info = null, $queryBuilder = null, $where = null)
    {
        if($queryBuilder == null)
        {
            $queryBuilder = new PicoDatabaseQueryBuilder($this->database);
        }
        if($info == null)
        {
            $info = $this->getTableInfo();
        }
        if($where == null)
        {
            $where = $this->getWhere($info, $queryBuilder);
        }
        if(!$this->isValidFilter($where))
        {
            throw new InvalidFilterException(self::MESSAGE_INVALID_FILTER);
        }
        return $queryBuilder
            ->newQuery()
            ->select($this->getAllColumns($info))
            ->from($info->getTableName())
            ->where($where)
        ;
    }

    /**
     * Update data
     *
     * @param boolean $includeNull Flag include NULL
     * @return PDOStatement
     * @throws EntityException
     */
    public function update($includeNull = false)
    {
        $this->flagIncludeNull = $includeNull;
        $queryBuilder = new PicoDatabaseQueryBuilder($this->database);
        $info = $this->getTableInfo();
        $where = $this->getWhere($info, $queryBuilder);
        return $this->_update($info, $queryBuilder, $where);
    }

    /**
     * Query of update data
     *
     * @param boolean $includeNull Flag include NULL
     * @return PicoDatabaseQueryBuilder
     * @throws EntityException
     */
    public function updateQuery($includeNull = false)
    {
        $this->flagIncludeNull = $includeNull;
        $queryBuilder = new PicoDatabaseQueryBuilder($this->database);
        $info = $this->getTableInfo();
        $where = $this->getWhere($info, $queryBuilder);
        return $this->_updateQuery($info, $queryBuilder, $where);
    }

    /**
     * Update record on database with primary keys given
     *
     * @param PicoTableInfo $info Table information
     * @param PicoDatabaseQueryBuilder $queryBuilder Query builder
     * @param string $where Where statement
     * @return PDOStatement
     * @throws InvalidFilterException
     */
    private function _update($info = null, $queryBuilder = null, $where = null)
    {
        $sqlQuery = $this->_updateQuery($info, $queryBuilder, $where);
        return $this->database->executeUpdate($sqlQuery);
    }

    /**
     * Update record on database with primary keys given
     *
     * @param PicoTableInfo $info Table information
     * @param PicoDatabaseQueryBuilder $queryBuilder Query builder
     * @param string $where Where statement
     * @return PicoDatabaseQueryBuilder
     * @throws InvalidFilterException|EntityException
     */
    private function _updateQuery($info = null, $queryBuilder = null, $where = null)
    {
        if($queryBuilder == null)
        {
            $queryBuilder = new PicoDatabaseQueryBuilder($this->database);
        }
        if($info == null)
        {
            $info = $this->getTableInfo();
        }
        if($where == null)
        {
            $where = $this->getWhere($info, $queryBuilder);
        }
        if(!$this->isValidFilter($where))
        {
            throw new InvalidFilterException(self::MESSAGE_INVALID_FILTER);
        }
        $set = $this->getSet($info, $queryBuilder);
        return $queryBuilder
            ->newQuery()
            ->update($info->getTableName())
            ->set($set)
            ->where($where)
        ;
    }

    /**
     * Delete record from database
     *
     * @return PDOStatement
     * @throws EntityException
     */
    public function delete()
    {
        $queryBuilder = new PicoDatabaseQueryBuilder($this->database);
        $info = $this->getTableInfo();
        $where = $this->getWhere($info, $queryBuilder);
        return $this->_delete($info, $queryBuilder, $where);
    }

    /**
     * Query of delete record
     *
     * @return PicoDatabaseQueryBuilder
     * @throws EntityException
     */
    public function deleteQuery()
    {
        $queryBuilder = new PicoDatabaseQueryBuilder($this->database);
        $info = $this->getTableInfo();
        $where = $this->getWhere($info, $queryBuilder);
        return $this->_deleteQuery($info, $queryBuilder, $where);
    }

    /**
     * Delete record from database with primary keys given
     *
     * @param PicoTableInfo $info Table information
     * @param PicoDatabaseQueryBuilder $queryBuilder Query builder
     * @param string $where Where statement
     * @return PDOStatement
     */
    private function _delete($info = null, $queryBuilder = null, $where = null)
    {
        $sqlQuery = $this->_deleteQuery($info, $queryBuilder, $where);
        return $this->database->executeDelete($sqlQuery);
    }

    /**
     * Delete record from database with primary keys given
     *
     * @param PicoTableInfo $info Table information
     * @param PicoDatabaseQueryBuilder $queryBuilder Query builder
     * @param string $where Where statement
     * @return PicoDatabaseQueryBuilder
     * @throws InvalidFilterException|EntityException
     */
    private function _deleteQuery($info = null, $queryBuilder = null, $where = null)
    {
        if($queryBuilder == null)
        {
            $queryBuilder = new PicoDatabaseQueryBuilder($this->database);
        }
        if($info == null)
        {
            $info = $this->getTableInfo();
        }
        if($where == null)
        {
            $where = $this->getWhere($info, $queryBuilder);
        }
        if(!$this->isValidFilter($where))
        {
            throw new InvalidFilterException(self::MESSAGE_INVALID_FILTER);
        }              
        return $queryBuilder
            ->newQuery()
            ->delete()
            ->from($info->getTableName())
            ->where($where)
        ;
    }

    /**
     * Get MagicObject with WHERE specification
     *
     * @param PicoSpecification $specification Specification
     * @return PicoDatabasePersistenceExtended
     */
    public function whereWithSpecification($specification)
    {
        $persist = new PicoDatabasePersistenceExtended($this->database, $this->object);
        $persist->specification = $specification;

        $sqlQuery = new PicoDatabaseQueryBuilder($this->database);
        $info = $persist->getTableInfo();  
        try
        {
            if($persist->isRequireJoin($specification, null, null, $info))
            {
                $persist->addJoinQuery($sqlQuery, $info);
            }
            $persist->whereStr = $persist->createWhereFromSpecification($sqlQuery, $specification, $info);
            $persist->whereIsDefinedFirst = true;
        }
        catch(Exception $e)
        {
            // Do nothing
        }
        return $persist;
    }

    /**
     * Check if parameter is array
     *
     * @param mixed $value Value to be checked
     * @return boolean
     */
    public function isArray($value)
    {
        return isset($value) && is_array($value);
    }
}<|MERGE_RESOLUTION|>--- conflicted
+++ resolved
@@ -1125,17 +1125,10 @@
         {
             foreach($info->getAutoIncrementKeys() as $prop=>$col)
             {
-<<<<<<< HEAD
-                if(strcasecmp($col[self::KEY_STRATEGY], "GenerationType.UUID") == 0 
-                && ($this->object->isset($name) || $this->object->get($name) == "" || $this->object->get($name) == 0) 
-                && !$this->generatedValue
-                )
-=======
                 $strategy = $col[self::KEY_STRATEGY];
                 if(strcasecmp($strategy, "GenerationType.UUID") == 0 
                 && ($this->object->get($prop) == null || $this->object->get($prop) == "") 
                 && !$this->generatedValue)
->>>>>>> 4f0dab5f
                 {
                     $value = $this->database->generateNewId();
                     $values[$col[self::KEY_NAME]] = $value;
