--- conflicted
+++ resolved
@@ -82,6 +82,15 @@
             'length' => "Field '\${property}' must be between \${min} and \${max} characters",
             'range' => "Value for field '\${property}' must be between \${min} and \${max}",
             'noHtml' => "Field '\${property}' contains HTML tags and must be removed",
+            'positive' => "Field '\${property}' must be a positive number",
+            'positiveOrZero' => "Field '\${property}' must be zero or a positive number",
+            'negative' => "Field '\${property}' must be a negative number",
+            'negativeOrZero' => "Field '\${property}' must be zero or a negative number",
+            'pastOrPresent' => "Date for field '\${property}' must be in the past or present",
+            'url' => "Field '\${property}' must be a valid URL",
+            'ip' => "Field '\${property}' must be a valid IP address",
+            'dateFormat' => "Field '\${property}' must match the date format '\${format}'",
+            'phone' => "Field '\${property}' must be a valid phone number",
             'enum' => "Field '\${property}' has an invalid value. Allowed values: \${allowedValues}.",
         );
 
@@ -147,6 +156,7 @@
     {
         $reflectionClass = new ReflectionClass($object);
         $properties = $reflectionClass->getProperties();
+        $package = $reflectionClass->getNamespaceName();
 
         foreach ($properties as $property) {
             $docComment = $property->getDocComment();
@@ -161,9 +171,8 @@
             $property->setAccessible(true); // NOSONAR
             $propertyValue = $property->getValue($object); // NOSONAR           
            
-            // The order of validation matters: @Valid should usually be processed first
-            // to allow nested object validation before individual property validations.
-            if ($this->validateValidAnnotation($fullPropertyName, $propertyValue, $docComment)) {
+            // Pass $package to validateValidAnnotation
+            if ($this->validateValidAnnotation($fullPropertyName, $propertyValue, $docComment, $package)) {
                 continue; // If @Valid is present and handled, skip other validations for this property.   
             }
             $this->validateRequiredAnnotation($fullPropertyName, $propertyValue, $docComment);
@@ -184,6 +193,15 @@
             $this->validateLengthAnnotation($fullPropertyName, $propertyValue, $docComment);
             $this->validateRangeAnnotation($fullPropertyName, $propertyValue, $docComment);
             $this->validateNoHtmlAnnotation($fullPropertyName, $propertyValue, $docComment);
+            $this->validatePositiveAnnotation($fullPropertyName, $propertyValue, $docComment);
+            $this->validatePositiveOrZeroAnnotation($fullPropertyName, $propertyValue, $docComment);
+            $this->validateNegativeAnnotation($fullPropertyName, $propertyValue, $docComment);
+            $this->validateNegativeOrZeroAnnotation($fullPropertyName, $propertyValue, $docComment);
+            $this->validatePastOrPresentAnnotation($fullPropertyName, $propertyValue, $docComment);
+            $this->validateUrlAnnotation($fullPropertyName, $propertyValue, $docComment);
+            $this->validateIpAnnotation($fullPropertyName, $propertyValue, $docComment);
+            $this->validateDateFormatAnnotation($fullPropertyName, $propertyValue, $docComment);
+            $this->validatePhoneAnnotation($fullPropertyName, $propertyValue, $docComment);
             $this->validateEnumAnnotation($fullPropertyName, $propertyValue, $docComment);
         }
     }
@@ -206,13 +224,8 @@
 
         $template = $this->validationMessageTemplate[$validationType];
 
-<<<<<<< HEAD
         // Replace placeholders like ${property}, ${min}, etc. with actual values
         $replace = array();
-=======
-        // Replace placeholders like ${property}, ${min}, etc.
-        $replace = [];
->>>>>>> 0e9fe81b
         foreach ($values as $key => $val) {
             $replace['${' . $key . '}'] = $val;
         }
@@ -291,18 +304,23 @@
      * @param string $propertyName The name of the property being validated, potentially including parent path.
      * @param mixed $propertyValue The current value of the property.
      * @param string $docComment The docblock comment of the property.
+     * @param string $package The namespace of the parent object.
      * @throws InvalidValueException If a nested object validation fails.
      */
-    private function validateValidAnnotation($propertyName, $propertyValue, $docComment) // NOSONAR
+    private function validateValidAnnotation($propertyName, $propertyValue, $docComment, $package = '') // NOSONAR
     {
         if (preg_match('/@Valid/', $docComment)) {
             if (is_object($propertyValue) && $propertyValue instanceof MagicObject) {
                 // Pass the current full property name to the recursive call
-                
+
                 // Get @var 
                 $reference = null;
                 if (preg_match('/@var\s+([^\s]+)/', $docComment, $matches)) {
                     $varType = $matches[1];
+                    // If $varType does not contain namespace separator, prepend $package
+                    if (strpos($varType, '\\') === false && !empty($package)) {
+                        $varType = $package . '\\' . $varType;
+                    }
                     if(class_exists($varType)) {
                         $reference = new $varType(); // Create a new instance if needed
                         if ($reference instanceof MagicObject) {
@@ -947,4 +965,138 @@
             }
         }
     }
+
+    /**
+     * Validates the **`Positive`** annotation.
+     * Ensures a numeric value is positive (> 0).
+     */
+    private function validatePositiveAnnotation($propertyName, $propertyValue, $docComment)
+    {
+        if (preg_match('/@Positive(?: vigilance)?\(([^)]*)\)/', $docComment, $matches) || preg_match('/@Positive(?: vigilance)?\b/', $docComment)) {
+            $message = $this->createMessage('positive', array('property' => $propertyName));
+            if (is_numeric($propertyValue) && $propertyValue <= 0) {
+                throw new InvalidValueException($propertyName, $message);
+            }
+        }
+    }
+
+    /**
+     * Validates the **`PositiveOrZero`** annotation.
+     * Ensures a numeric value is positive or zero (>= 0).
+     */
+    private function validatePositiveOrZeroAnnotation($propertyName, $propertyValue, $docComment)
+    {
+        if (preg_match('/@PositiveOrZero(?: vigilance)?\(([^)]*)\)/', $docComment, $matches) || preg_match('/@PositiveOrZero(?: vigilance)?\b/', $docComment)) {
+            $message = $this->createMessage('positiveOrZero', array('property' => $propertyName));
+            if (is_numeric($propertyValue) && $propertyValue < 0) {
+                throw new InvalidValueException($propertyName, $message);
+            }
+        }
+    }
+
+    /**
+     * Validates the **`Negative`** annotation.
+     * Ensures a numeric value is negative (< 0).
+     */
+    private function validateNegativeAnnotation($propertyName, $propertyValue, $docComment)
+    {
+        if (preg_match('/@Negative(?: vigilance)?\(([^)]*)\)/', $docComment, $matches) || preg_match('/@Negative(?: vigilance)?\b/', $docComment)) {
+            $message = $this->createMessage('negative', array('property' => $propertyName));
+            if (is_numeric($propertyValue) && $propertyValue >= 0) {
+                throw new InvalidValueException($propertyName, $message);
+            }
+        }
+    }
+
+    /**
+     * Validates the **`NegativeOrZero`** annotation.
+     * Ensures a numeric value is negative or zero (<= 0).
+     */
+    private function validateNegativeOrZeroAnnotation($propertyName, $propertyValue, $docComment)
+    {
+        if (preg_match('/@NegativeOrZero(?: vigilance)?\(([^)]*)\)/', $docComment, $matches) || preg_match('/@NegativeOrZero(?: vigilance)?\b/', $docComment)) {
+            $message = $this->createMessage('negativeOrZero', array('property' => $propertyName));
+            if (is_numeric($propertyValue) && $propertyValue > 0) {
+                throw new InvalidValueException($propertyName, $message);
+            }
+        }
+    }
+
+    /**
+     * Validates the **`PastOrPresent`** annotation.
+     * Ensures a date/time is in the past or present.
+     */
+    private function validatePastOrPresentAnnotation($propertyName, $propertyValue, $docComment)
+    {
+        if (preg_match('/@PastOrPresent(?: vigilance)?\(([^)]*)\)/', $docComment, $matches) || preg_match('/@PastOrPresent(?: vigilance)?\b/', $docComment)) {
+            $message = $this->createMessage('pastOrPresent', array('property' => $propertyName));
+            $date = $this->convertToDateTime($propertyValue);
+            if ($date instanceof DateTimeInterface && $date->getTimestamp() > (new DateTime())->getTimestamp()) {
+                throw new InvalidValueException($propertyName, $message);
+            }
+        }
+    }
+
+    /**
+     * Validates the **`Url`** annotation.
+     * Ensures a string is a valid URL.
+     */
+    private function validateUrlAnnotation($propertyName, $propertyValue, $docComment)
+    {
+        if (preg_match('/@Url(?: vigilance)?\(([^)]*)\)/', $docComment, $matches) || preg_match('/@Url(?: vigilance)?\b/', $docComment)) {
+            $message = $this->createMessage('url', array('property' => $propertyName));
+            if (is_string($propertyValue) && !filter_var($propertyValue, FILTER_VALIDATE_URL)) {
+                throw new InvalidValueException($propertyName, $message);
+            }
+        }
+    }
+
+    /**
+     * Validates the **`Ip`** annotation.
+     * Ensures a string is a valid IP address.
+     */
+    private function validateIpAnnotation($propertyName, $propertyValue, $docComment)
+    {
+        if (preg_match('/@Ip(?: vigilance)?\(([^)]*)\)/', $docComment, $matches) || preg_match('/@Ip(?: vigilance)?\b/', $docComment)) {
+            $message = $this->createMessage('ip', array('property' => $propertyName));
+            if (is_string($propertyValue) && !filter_var($propertyValue, FILTER_VALIDATE_IP)) {
+                throw new InvalidValueException($propertyName, $message);
+            }
+        }
+    }
+
+    /**
+     * Validates the **`DateFormat`** annotation.
+     * Ensures a string matches a specific date format.
+     */
+    private function validateDateFormatAnnotation($propertyName, $propertyValue, $docComment)
+    {
+        if (preg_match('/@DateFormat(?: vigilance)?\(([^)]*)\)/', $docComment, $matches)) {
+            $params = $this->parseAnnotationParams($matches[1]);
+            $format = isset($params['format']) ? $params['format'] : 'Y-m-d';
+            $message = $this->createMessage('dateFormat', array('property' => $propertyName, 'format' => $format));
+            if (is_string($propertyValue)) {
+                $dt = DateTime::createFromFormat($format, $propertyValue);
+                $errors = DateTime::getLastErrors();
+                if (!$dt || $errors['warning_count'] > 0 || $errors['error_count'] > 0) {
+                    throw new InvalidValueException($propertyName, $message);
+                }
+            }
+        }
+    }
+
+    /**
+     * Validates the **`Phone`** annotation.
+     * Ensures a string is a valid phone number (basic pattern).
+     */
+    private function validatePhoneAnnotation($propertyName, $propertyValue, $docComment)
+    {
+        if (preg_match('/@Phone(?: vigilance)?\(([^)]*)\)/', $docComment, $matches) || preg_match('/@Phone(?: vigilance)?\b/', $docComment)) {
+            $message = $this->createMessage('phone', array('property' => $propertyName));
+            // Basic phone regex: allows +, numbers, spaces, dashes, parentheses, min 8 digits
+            if (is_string($propertyValue) && !preg_match('/^\+?[0-9\s\-\(\)]{8,}$/', $propertyValue)) {
+                throw new InvalidValueException($propertyName, $message);
+            }
+        }
+    }
 }