<?php
namespace MagicObject\Util;

use DateTime;
use DateTimeInterface;
use Exception;
use MagicObject\Exceptions\InvalidValueException;
use MagicObject\MagicObject;
use ReflectionClass;

/**
 * Utility class for validating object properties based on annotations defined in their docblocks.
 * This class provides a set of common validation rules, inspired by Jakarta Bean Validation (JSR 380)
 * as used in Spring Boot, by parsing PHP docblock comments.
 */
class ValidationUtil // NOSONAR
{
    /**
     * Default validation message templates.
     *
     * @var array
     */
    private $validationMessageTemplate = array();
    
    /**
     * Get a new instance of ValidationUtil.
     *
     * @param array $customTemplates Optional. An associative array of custom message templates.
     * These templates will override or extend the default messages.
     * @return self A new instance of ValidationUtil.
     */
    public static function getInstance($customTemplates = array())
    {
        if(!isset($customTemplates) || !is_array($customTemplates)) {
            $customTemplates = array();
        }   
        return new self($customTemplates);
    }
    
    /**
     * ValidationUtil constructor.
     *
     * Initializes the ValidationUtil instance and sets up default or custom validation message templates.
     *
     * @param array $customTemplates Optional. An associative array of custom message templates to override or extend the defaults.
     */
    public function __construct($customTemplates = array())
    {
        if(!isset($customTemplates) || !is_array($customTemplates)) {
            $customTemplates = array();
        } 
        $this->init($customTemplates);
    }
    
    /**
     * Initializes default validation message templates.
     *
     * This method sets up the default validation message templates and allows overriding or extending them
     * with custom templates provided as an argument.
     *
     * @param array $customTemplates Optional. An associative array of custom message templates to override or extend the defaults.
     * @return self Returns the current instance for method chaining.
     */
    public function init($customTemplates = array())
    {
        $this->validationMessageTemplate = array(
            'required' => "Field '%s' cannot be null",
            'notEmpty' => "Field '%s' cannot be empty",
            'notBlank' => "Field '%s' cannot be blank",
            'size' => "Field '%s' must be between %d and %d characters",
            'min' => "Field '%s' must be at least %s",
            'max' => "Field '%s' must be less than %s",
            'pattern' => "Invalid format for field '%s'",
            'email' => "Invalid email address for field '%s'",
            'past' => "Date for field '%s' must be in the past",
            'future' => "Date for field '%s' must be in the future",
            'decimalMin' => "Value for field '%s' must be at least %s",
            'decimalMax' => "Value for field '%s' must be less than %s",
            'digits' => "Value for field '%s' must have at most %d integer digits and %d fractional digits",
            'assertTrue' => "Field '%s' must be true",
            'futureOrPresent' => "Date for field '%s' cannot be in the past",
            'length' => "Field '%s' must be between %d and %d characters",
            'range' => "Value for field '%s' must be between %s and %s",
            'noHtml' => "Field '%s' contains HTML tags and must be removed",
            'validEnum' => "Field '%s' has an invalid value.",
        );

        // Process custom templates to camelize keys
        if (!empty($customTemplates)) {
            $camelizedCustomTemplates = array();
            foreach ($customTemplates as $key => $value) {
                // Make sure PicoStringUtil is imported or use the full namespace
                $camelizedKey = PicoStringUtil::camelize($key); 
                $camelizedCustomTemplates[$camelizedKey] = $value;
            }
            $this->validationMessageTemplate = array_merge($this->validationMessageTemplate, $camelizedCustomTemplates);
        }
        return $this; // Allow method chaining
    }
    
    /**
     * Attempts to convert the given value to a DateTime object.
     *
     * Supports values of type:
     * - DateTimeInterface: returned as-is.
     * - int: treated as a UNIX timestamp.
     * - string: parsed using PHP's DateTime constructor.
     *
     * If the value cannot be converted (e.g., invalid date string), null is returned.
     *
     * @param mixed $value The value to convert (DateTimeInterface, int, or string).
     * @return DateTime|null The corresponding DateTime object, or null on failure.
     */
    public function convertToDateTime($value) // NOSONAR
    {
        if ($value instanceof DateTimeInterface) {
            return $value;
        }

        if (is_int($value)) {
            $dateTime = new DateTime();
            $dateTime->setTimestamp($value);
            return $dateTime;
        }

        if (is_string($value)) {
            try {
                return new DateTime($value);
            } catch (Exception $e) {
                return null;
            }
        }

        return null;
    }

    /**
     * Validates an object's properties against defined annotations in their docblocks.
     * If any validation rule fails, an InvalidValueException is thrown.
     *
     * @param object $object The object to be validated. It's expected that properties might be
     * accessed via Reflection, so protected/private properties are handled.
     * @param string|null $parentPropertyName Optional. The name of the parent property, used for nested validation messages.
     * @throws InvalidValueException If any validation constraint is violated.
     */
    public function validate($object, $parentPropertyName = null) // NOSONAR
    {
        $reflectionClass = new ReflectionClass($object);
        $properties = $reflectionClass->getProperties();

        foreach ($properties as $property) {
            $docComment = $property->getDocComment();
            if ($docComment === false || strpos($property->getName(), '_') === 0) {
                continue;
            }

            $propertyName = $property->getName();
            // Build the full property path for better error messages
            $fullPropertyName = $parentPropertyName ? $parentPropertyName . '.' . $propertyName : $propertyName;

            $property->setAccessible(true); // NOSONAR
<<<<<<< HEAD
            $propertyValue = $property->getValue($object); // NOSONAR

=======
            $propertyValue = $property->getValue($object); // NOSONAR           
           
>>>>>>> c6232549
            // The order of validation matters: @Valid should usually be processed first
            // to allow nested object validation before individual property validations.
            if ($this->validateValidAnnotation($fullPropertyName, $propertyValue, $docComment)) {
                continue; // If @Valid is present and handled, skip other validations for this property.   
            }
            $this->validateRequiredAnnotation($fullPropertyName, $propertyValue, $docComment);
            $this->validateNotEmptyAnnotation($fullPropertyName, $propertyValue, $docComment);
            $this->validateNotBlankAnnotation($fullPropertyName, $propertyValue, $docComment);
            $this->validateSizeAnnotation($fullPropertyName, $propertyValue, $docComment);
            $this->validateMinAnnotation($fullPropertyName, $propertyValue, $docComment);
            $this->validateMaxAnnotation($fullPropertyName, $propertyValue, $docComment);
            $this->validatePatternAnnotation($fullPropertyName, $propertyValue, $docComment);
            $this->validateEmailAnnotation($fullPropertyName, $propertyValue, $docComment);
            $this->validatePastAnnotation($fullPropertyName, $propertyValue, $docComment);
            $this->validateFutureAnnotation($fullPropertyName, $propertyValue, $docComment);
            $this->validateDecimalMinAnnotation($fullPropertyName, $propertyValue, $docComment);
            $this->validateDecimalMaxAnnotation($fullPropertyName, $propertyValue, $docComment);
            $this->validateDigitsAnnotation($fullPropertyName, $propertyValue, $docComment);
            $this->validateAssertTrueAnnotation($fullPropertyName, $propertyValue, $docComment);
            $this->validateFutureOrPresentAnnotation($fullPropertyName, $propertyValue, $docComment);
            $this->validateLengthAnnotation($fullPropertyName, $propertyValue, $docComment);
            $this->validateRangeAnnotation($fullPropertyName, $propertyValue, $docComment);
            $this->validateNoHtmlAnnotation($fullPropertyName, $propertyValue, $docComment);
            $this->validateEnumAnnotation($fullPropertyName, $propertyValue, $docComment);
        }
    }
    
    /**
     * Creates a validation message using a predefined template.
     *
     * @param string $validationType The type of validation (e.g., 'required', 'size').
     * @param array $values An array of values to be inserted into the message template (e.g., [$propertyName, $min, $max]).
     * @return string The formatted validation message.
     */
    private function createMessage($validationType, $values)
    {
        if (!isset($this->validationMessageTemplate[$validationType])) {
            return "Invalid value for unknown validation type: " . $validationType;
        }

        $template = $this->validationMessageTemplate[$validationType];
        
        try {
            // Attempt to format the message using vsprintf
            return vsprintf($template, $values);
        } catch (Exception $e) {
            // Catch any exception (e.g., TypeError if arguments don't match placeholders)
            // Log the error if a logging mechanism is available
            error_log(
                "ValidationUtil: Failed to format message for type '{$validationType}'. " .
                "Template: '{$template}', Values: [" . implode(', ', array_map(function($v) {
                    return is_scalar($v) ? (string)$v : gettype($v);
                }, $values)) . "]. Error: " . $e->getMessage()
            );
            
            // Return a generic fallback message to avoid breaking the application
            return "Validation error for field. (Internal message formatting issue for type: {$validationType})";
        }
    }

    /**
     * Retrieves an annotation parameter value and converts it to the specified type.
     *
     * @param array $params The array of annotation parameters.
     * @param string $name The name of the parameter to retrieve.
     * @param string $type The expected type of the parameter ('string', 'int', or 'bool').
     * @param mixed $default The default value to return if the parameter is not set.
     * @return mixed The value of the parameter, converted to the specified type, or the default value.
     */
    public function getAnnotationParam($params, $name, $type = 'string', $default = null) // NOSONAR
    {
        if (!isset($params[$name])) {
            return $default;
        }

        $value = $params[$name];

        switch ($type) {
            case 'int':
                return (int) $value;
            case 'float':
                return (float) $value;
            case 'bool':
                return strtolower($value) === 'true' || $value === '1';
            case 'string':
            default:
                return (string) $value;
        }
    }

    /**
     * Parses annotation parameters from a string into an associative array.
     *
     * @param string $annotationParams The annotation parameters as a string.
     * @return array The parsed parameters as an associative array.
     */
    public function parseAnnotationParams($annotationParams)
    {
        $result = [];

        preg_match_all('/(\w+)\s*=\s*(?:"([^"]*)"|([\d.]+)|\b(true|false)\b)/i', $annotationParams, $matches, PREG_SET_ORDER);

        foreach ($matches as $match) {
            $key = $match[1];

            if (isset($match[2]) && $match[2] !== '') {
                // String value
                $value = $match[2];
            } elseif (isset($match[3]) && $match[3] !== '') {
                // Numeric value: detect float or int
                $value = strpos($match[3], '.') !== false ? (float)$match[3] : (int)$match[3];
            } elseif (isset($match[4])) {
                // Boolean literal
                $value = strtolower($match[4]) === 'true';
            } else {
                $value = null;
            }

            $result[$key] = $value;
        }

        return $result;
    }


    /**
     * Validates the **`Valid`** annotation for nested objects.
     * This annotation triggers recursive validation for MagicObject instances.
     *
     * @param string $propertyName The name of the property being validated, potentially including parent path.
     * @param mixed $propertyValue The current value of the property.
     * @param string $docComment The docblock comment of the property.
<<<<<<< HEAD
     * @return bool True if **`Valid`** is present and handled (i.e., further validation for this property should be skipped).
=======
>>>>>>> c6232549
     * @throws InvalidValueException If a nested object validation fails.
     */
    private function validateValidAnnotation($propertyName, $propertyValue, $docComment) // NOSONAR
    {
        if (preg_match('/@Valid/', $docComment)) {
            if (is_object($propertyValue) && $propertyValue instanceof MagicObject) {
                // Pass the current full property name to the recursive call
                
                // Get @var 
                $reference = null;
                if (preg_match('/@var\s+([^\s]+)/', $docComment, $matches)) {
                    $varType = $matches[1];
                    if(class_exists($varType)) {
                        $reference = new $varType(); // Create a new instance if needed
                        if ($reference instanceof MagicObject) {
                            $reference->loadData($propertyValue); // Load data from the current property value
                        }
                        $this->validate($reference, $propertyName);
                        return true; // Indicates that @Valid was processed
                    }
                }
                $this->validate($propertyValue, $propertyName);
            }
            return true; // Indicates that @Valid was processed
        }
        return false;
    }

    /**
     * Validates the **`Required`** annotation.
     * Ensures the property value is not strictly null.
     *
     * @param string $propertyName The name of the property being validated, potentially including parent path.
     * @param mixed $propertyValue The current value of the property.
     * @param string $docComment The docblock comment of the property.
     * @throws InvalidValueException If the property value is null.
     */
    private function validateRequiredAnnotation($propertyName, $propertyValue, $docComment)
    {
        if (preg_match('/@Required(?: vigilance)?\(([^)]*)\)/', $docComment, $matches)) {
            $params = $this->parseAnnotationParams($matches[1]);
            $message = $this->getAnnotationParam($params, 'message', 'string');

            if (empty($message)) {
                $message = $this->createMessage('required', array($propertyName));
            }

<<<<<<< HEAD
            if ($propertyValue === null) {
                throw new InvalidValueException($propertyName, $message);
            }
        }
        elseif (preg_match('/@Required(?: vigilance)?\b/', $docComment)) {
=======
>>>>>>> c6232549
            if ($propertyValue === null) {
                $message = $this->createMessage('required', array($propertyName));
                throw new InvalidValueException($propertyName, $message);
            }
        }
        elseif (preg_match('/@Required(?: vigilance)?\b/', $docComment)) {
            if ($propertyValue === null) {
                $message = $this->createMessage('required', array($propertyName));
                throw new InvalidValueException($propertyName, $message);
            }
        }
    }

    /**
     * Validates the **`NotEmpty`** annotation.
     * Ensures a string is not empty or an array is not empty.
     *
     * @param string $propertyName The name of the property being validated, potentially including parent path.
     * @param mixed $propertyValue The current value of the property.
     * @param string $docComment The docblock comment of the property.
     * @throws InvalidValueException If the string or array property value is empty.
     */
    private function validateNotEmptyAnnotation($propertyName, $propertyValue, $docComment)
    {
        if (preg_match('/@NotEmpty(?: vigilance)?\(([^)]*)\)/', $docComment, $matches)) {
            $params = $this->parseAnnotationParams($matches[1]);
            $message = $this->getAnnotationParam($params, 'message', 'string');

            if (empty($message)) {
                $message = $this->createMessage('notEmpty', array($propertyName));
            }
        } elseif (preg_match('/@NotEmpty(?: vigilance)?\b/', $docComment)) {
            $message = $this->createMessage('notEmpty', array($propertyName));
        } else {
            return;
        }

        if ((is_string($propertyValue) && trim($propertyValue) === '') || (is_array($propertyValue) && empty($propertyValue))) {
            throw new InvalidValueException($propertyName, $message);
        }
    }

    /**
     * Validates the **`NotBlank`** annotation.
     * Ensures a string is not empty and not just whitespace.
     *
     * @param string $propertyName The name of the property being validated, potentially including parent path.
     * @param mixed $propertyValue The current value of the property.
     * @param string $docComment The docblock comment of the property.
     * @throws InvalidValueException If the string property value is blank.
     */
    private function validateNotBlankAnnotation($propertyName, $propertyValue, $docComment)
    {
        if (preg_match('/@NotBlank(?: vigilance)?\(([^)]*)\)/', $docComment, $matches)) {
            $params = $this->parseAnnotationParams($matches[1]);
            $message = $this->getAnnotationParam($params, 'message', 'string');

            if (empty($message)) {
                $message = $this->createMessage('notBlank', array($propertyName));
            }
        } elseif (preg_match('/@NotBlank(?: vigilance)?\b/', $docComment)) {
            $message = $this->createMessage('notBlank', array($propertyName));
        } else {
            return;
        }

        if (is_string($propertyValue) && trim($propertyValue) === '') {
            throw new InvalidValueException($propertyName, $message);
        }
    }

    /**
     * Validates the **`Size`** annotation.
     * Ensures the size of a string (length) or an array (count) is within a specified range.
     *
     * @param string $propertyName The name of the property being validated, potentially including parent path.
     * @param mixed $propertyValue The current value of the property.
     * @param string $docComment The docblock comment of the property.
     * @throws InvalidValueException If the size is outside the specified range.
     */
    private function validateSizeAnnotation($propertyName, $propertyValue, $docComment)
    {
        if (preg_match('/@Size(?: vigilance)?\(([^)]*)\)/', $docComment, $matches)) {
            $params = $this->parseAnnotationParams($matches[1]);
            $min = $this->getAnnotationParam($params, 'min', 'int');
            $max = $this->getAnnotationParam($params, 'max', 'int');
            $message = $this->getAnnotationParam($params, 'message', 'string');
            if (empty($message)) {
                $message = $this->createMessage('size', array($propertyName, $min, $max));
            }

            if (($min !== null && $max !== null) &&
                (
                    (is_string($propertyValue) && (strlen($propertyValue) < $min || strlen($propertyValue) > $max)) ||
                    (is_array($propertyValue) && (count($propertyValue) < $min || count($propertyValue) > $max))
                )
            ) {
                throw new InvalidValueException($propertyName, $message);
            }
        }
    }

    /**
     * Validates the **`Min`** annotation.
     * Ensures a numeric value is greater than or equal to a specified minimum.
     *
     * @param string $propertyName The name of the property being validated, potentially including parent path.
     * @param mixed $propertyValue The current value of the property.
     * @param string $docComment The docblock comment of the property.
     * @throws InvalidValueException If the numeric value is less than the minimum.
     */
    private function validateMinAnnotation($propertyName, $propertyValue, $docComment)
    {
        if (preg_match('/@Min(?: vigilance)?\(([^)]*)\)/', $docComment, $matches)) {
            $params = $this->parseAnnotationParams($matches[1]);

            $min = $this->getAnnotationParam($params, 'value', 'float');
            $message = $this->getAnnotationParam($params, 'message', 'string');

            if (empty($message)) {
                $message = $this->createMessage('min', array($propertyName, $min));
            }

            if (is_numeric($propertyValue) && $propertyValue < $min) {
                throw new InvalidValueException($propertyName, $message);
            }
        }
    }

    /**
     * Validates the **`Max`** annotation.
     * Ensures a numeric value is less than or equal to a specified maximum.
     *
     * @param string $propertyName The name of the property being validated, potentially including parent path.
     * @param mixed $propertyValue The current value of the property.
     * @param string $docComment The docblock comment of the property.
     * @throws InvalidValueException If the numeric value is greater than the maximum.
     */
    private function validateMaxAnnotation($propertyName, $propertyValue, $docComment)
    {
        if (preg_match('/@Max(?: vigilance)?\(([^)]*)\)/', $docComment, $matches)) {
            $params = $this->parseAnnotationParams($matches[1]);

            $max = $this->getAnnotationParam($params, 'value', 'float');
            $message = $this->getAnnotationParam($params, 'message', 'string');

            if (empty($message)) {
                $message = $this->createMessage('max', array($propertyName, $max));
            }

            if (is_numeric($propertyValue) && $propertyValue > $max) {
                throw new InvalidValueException($propertyName, $message);
            }
        }
    }

    /**
     * Validates the **`Pattern`** annotation.
     * Ensures a string matches a specified regular expression.
     *
     * @param string $propertyName The name of the property being validated, potentially including parent path.
     * @param mixed $propertyValue The current value of the property.
     * @param string $docComment The docblock comment of the property.
     * @throws InvalidValueException If the string does not match the pattern.
     */
    private function validatePatternAnnotation($propertyName, $propertyValue, $docComment)
    {
        if (preg_match('/@Pattern(?: vigilance)?\(([^)]*)\)/', $docComment, $matches)) {
            $params = $this->parseAnnotationParams($matches[1]);

            $regexp = $this->getAnnotationParam($params, 'regexp', 'string');
            $message = $this->getAnnotationParam($params, 'message', 'string');

            if (empty($message)) {
                $message = $this->createMessage('pattern', array($propertyName));
            }

            // Unescape double backslashes (e.g. \\d) into single backslash for PHP regex
            $regexp = str_replace('\\\\', '\\', $regexp);

            if (is_string($propertyValue) && !preg_match("/{$regexp}/", $propertyValue)) {
                throw new InvalidValueException($propertyName, $message);
            }
        }
    }

    /**
     * Validates the **`Email`** annotation.
     * Ensures a string is a well-formed email address.
     *
     * @param string $propertyName The name of the property being validated, potentially including parent path.
     * @param mixed $propertyValue The current value of the property.
     * @param string $docComment The docblock comment of the property.
     * @throws InvalidValueException If the string is not a valid email address.
     */
    private function validateEmailAnnotation($propertyName, $propertyValue, $docComment)
    {
        if (preg_match('/@Email(?: vigilance)?(?:\(([^)]*)\))?/', $docComment, $matches)) {
            $params = [];
            if (isset($matches[1])) {
                $params = $this->parseAnnotationParams($matches[1]);
            }

            $message = $this->getAnnotationParam($params, 'message', 'string');
            if (empty($message)) {
                $message = $this->createMessage('email', array($propertyName));
            }

            if (is_string($propertyValue) && !filter_var($propertyValue, FILTER_VALIDATE_EMAIL)) {
                throw new InvalidValueException($propertyName, $message);
            }
        }
    }

    /**
     * Validates the **`Past`** annotation.
     * Ensures a date is in the past. Supports DateTimeInterface, int (timestamp), and string date formats.
     *
     * @param string $propertyName The name of the property being validated, potentially including parent path.
     * @param mixed $propertyValue The current value of the property.
     * @param string $docComment The docblock comment of the property.
     * @throws InvalidValueException If the date is not in the past.
     */
    private function validatePastAnnotation($propertyName, $propertyValue, $docComment)
    {
        if (preg_match('/@Past(?: vigilance)?\(([^)]*)\)/', $docComment, $matches)) {
            $params = $this->parseAnnotationParams($matches[1]);

            $message = $this->getAnnotationParam($params, 'message', 'string');

            if (empty($message)) {
                $message = $this->createMessage('past', array($propertyName));
            }

            // Convert the property value to a DateTime object
            $date = $this->convertToDateTime($propertyValue);
            if ($date instanceof DateTimeInterface) {
                $now = new DateTime();
                if ($date->getTimestamp() >= $now->getTimestamp()) {
                    throw new InvalidValueException($propertyName, $message);
                }
            }
        }
    }

    /**
     * Validates the **`Future`** annotation.
     * Ensures a date is in the future. Supports DateTimeInterface, int (timestamp), and string date formats.
     *
     * @param string $propertyName The name of the property being validated, potentially including parent path.
     * @param mixed $propertyValue The current value of the property.
     * @param string $docComment The docblock comment of the property.
     * @throws InvalidValueException If the date is not in the future.
     */
    private function validateFutureAnnotation($propertyName, $propertyValue, $docComment)
    {
        if (preg_match('/@Future(?: vigilance)?\(([^)]*)\)/', $docComment, $matches)) {
            $params = $this->parseAnnotationParams($matches[1]);

            $message = $this->getAnnotationParam($params, 'message', 'string');
            if (empty($message)) {
                $message = $this->createMessage('future', array($propertyName));
            }

            // Convert the property value to a DateTime object
            $date = $this->convertToDateTime($propertyValue);
            if ($date instanceof DateTimeInterface) {
                $now = new DateTime();
                if ($date->getTimestamp() <= $now->getTimestamp()) {
                    throw new InvalidValueException($propertyName, $message);
                }
            }
        }
    }

    /**
     * Validates the **`DecimalMin`** annotation.
     * Ensures a numeric value is greater than or equal to a specified decimal minimum.
     *
     * @param string $propertyName The name of the property being validated, potentially including parent path.
     * @param mixed $propertyValue The current value of the property.
     * @param string $docComment The docblock comment of the property.
     * @throws InvalidValueException If the numeric value is less than the specified decimal minimum.
     */
    private function validateDecimalMinAnnotation($propertyName, $propertyValue, $docComment)
    {
        if (preg_match('/@DecimalMin(?: vigilance)?\(([^)]*)\)/', $docComment, $matches)) {
            $params = $this->parseAnnotationParams($matches[1]);

            $min = $this->getAnnotationParam($params, 'value', 'float');
            $message = $this->getAnnotationParam($params, 'message', 'string');

            if ($min === null) {
                // Bisa lempar exception atau set default min 0
                $min = 0.0;
            }

            if (empty($message)) {
                $message = $this->createMessage('decimalMin', array($propertyName, $min));
            }

            if (is_numeric($propertyValue) && (float)$propertyValue < $min) {
                throw new InvalidValueException($propertyName, $message);
            }
        }
    }

    /**
     * Validates the **`DecimalMax`** annotation.
     * Ensures a numeric value is less than or equal to a specified decimal maximum.
     *
     * @param string $propertyName The name of the property being validated, potentially including parent path.
     * @param mixed $propertyValue The current value of the property.
     * @param string $docComment The docblock comment of the property.
     * @throws InvalidValueException If the numeric value is greater than the specified decimal maximum.
     */
    private function validateDecimalMaxAnnotation($propertyName, $propertyValue, $docComment)
    {
        if (preg_match('/@DecimalMax(?: vigilance)?\(([^)]*)\)/', $docComment, $matches)) {
            $params = $this->parseAnnotationParams($matches[1]);

            $max = $this->getAnnotationParam($params, 'value', 'float');
            $message = $this->getAnnotationParam($params, 'message', 'string');

            if ($max === null) {
                $max = 0.0; // atau lempar exception jika perlu
            }

            if (empty($message)) {
                $message = $this->createMessage('decimalMax', array($propertyName, $max));
            }

            if (is_numeric($propertyValue) && (float)$propertyValue > $max) {
                throw new InvalidValueException($propertyName, $message);
            }
        }
    }


    /**
     * Validates the **`Digits`** annotation.
     * Ensures a numeric value has at most a specified number of integer and fractional digits.
     *
     * @param string $propertyName The name of the property being validated, potentially including parent path.
     * @param mixed $propertyValue The current value of the property.
     * @param string $docComment The docblock comment of the property.
     * @throws InvalidValueException If the number of digits exceeds the specified limits.
     */
    private function validateDigitsAnnotation($propertyName, $propertyValue, $docComment) // NOSONAR
    {
        if (preg_match('/@Digits(?: vigilance)?\(([^)]*)\)/', $docComment, $matches)) {
            $params = $this->parseAnnotationParams($matches[1]);

            $integer = $this->getAnnotationParam($params, 'integer', 'int');
            $fraction = $this->getAnnotationParam($params, 'fraction', 'int');
            $message = $this->getAnnotationParam($params, 'message', 'string');

            if ($integer === null) {
                $integer = 0;
            }
            if ($fraction === null) {
                $fraction = 0;
            }

            if (empty($message)) {
                $message = $this->createMessage('digits', array($propertyName, $integer, $fraction));
            }

            if (is_numeric($propertyValue)) {
                $parts = explode('.', (string)$propertyValue);
                $integerPart = $parts[0];
                $fractionalPart = isset($parts[1]) ? $parts[1] : '';

                if (strlen($integerPart) > $integer || strlen($fractionalPart) > $fraction) {
                    throw new InvalidValueException($propertyName, $message);
                }
            }
        }
    }

    /**
     * Validates the **`AssertTrue`** annotation.
     * Ensures a boolean property value is strictly true.
     *
     * @param string $propertyName The name of the property being validated, potentially including parent path.
     * @param mixed $propertyValue The current value of the property.
     * @param string $docComment The docblock comment of the property.
     * @throws InvalidValueException If the boolean value is not true.
     */
    private function validateAssertTrueAnnotation($propertyName, $propertyValue, $docComment)
    {
        if (preg_match('/@AssertTrue(?: vigilance)?\(([^)]*)\)/', $docComment, $matches)) {
            $params = $this->parseAnnotationParams($matches[1]);
            $message = $this->getAnnotationParam($params, 'message', 'string');

            if (empty($message)) {
                $message = $this->createMessage('assertTrue', array($propertyName));
            }

            if ($propertyValue !== true) {
                throw new InvalidValueException($propertyName, $message);
            }
        }
    }

    /**
     * Validates the **`FutureOrPresent`** annotation.
     * Ensures a date is in the future or the present. Supports DateTimeInterface, int (timestamp), and string date formats.
     *
     * @param string $propertyName The name of the property being validated, potentially including parent path.
     * @param mixed $propertyValue The current value of the property.
     * @param string $docComment The docblock comment of the property.
     * @throws InvalidValueException If the date is in the past.
     */
    private function validateFutureOrPresentAnnotation($propertyName, $propertyValue, $docComment)
    {
        if (preg_match('/@FutureOrPresent(?: vigilance)?\(([^)]*)\)/', $docComment, $matches)) {
            $params = $this->parseAnnotationParams($matches[1]);
            $message = $this->getAnnotationParam($params, 'message', 'string');

            if (empty($message)) {
                $message = $this->createMessage('futureOrPresent', array($propertyName));
            }

            // Convert the property value to a DateTime object
            $date = $this->convertToDateTime($propertyValue);
            if ($date instanceof DateTimeInterface && $date->getTimestamp() < (new DateTime())->getTimestamp()) {
                throw new InvalidValueException($propertyName, $message);
            }
        }
    }

    /**
     * Validates the **`Length`** annotation.
     * Ensures the length of a string is within a specified range. This is specific to strings.
     *
     * @param string $propertyName The name of the property being validated, potentially including parent path.
     * @param mixed $propertyValue The current value of the property.
     * @param string $docComment The docblock comment of the property.
     * @throws InvalidValueException If the string length is outside the specified range.
     */
    private function validateLengthAnnotation($propertyName, $propertyValue, $docComment)
    {
        if (preg_match('/@Length(?: vigilance)?\(([^)]*)\)/', $docComment, $matches)) {
            $params = $this->parseAnnotationParams($matches[1]);
            $min = $this->getAnnotationParam($params, 'min', 'int');
            $max = $this->getAnnotationParam($params, 'max', 'int');
            $message = $this->getAnnotationParam($params, 'message', 'string');

            if (empty($message)) {
                $message = $this->createMessage('length', array($propertyName, $min, $max));
            }

            if (is_string($propertyValue) && ($min !== null && strlen($propertyValue) < $min || $max !== null && strlen($propertyValue) > $max)) {
                throw new InvalidValueException($propertyName, $message);
            }
        }
    }

    /**
     * Validates the **`Range`** annotation.
     * Ensures a numeric value is within a specified inclusive range.
     *
     * @param string $propertyName The name of the property being validated, potentially including parent path.
     * @param mixed $propertyValue The current value of the property.
     * @param string $docComment The docblock comment of the property.
     * @throws InvalidValueException If the numeric value is outside the specified range.
     */
    private function validateRangeAnnotation($propertyName, $propertyValue, $docComment)
    {
        if (preg_match('/@Range(?: vigilance)?\(([^)]*)\)/', $docComment, $matches)) {
            $params = $this->parseAnnotationParams($matches[1]);
            $min = $this->getAnnotationParam($params, 'min', 'float');
            $max = $this->getAnnotationParam($params, 'max', 'float');
            $message = $this->getAnnotationParam($params, 'message', 'string');

            if (empty($message)) {
                $message = $this->createMessage('range', [$propertyName, $min, $max]);
            }

            if (is_numeric($propertyValue) && (($min !== null && $propertyValue < $min) || ($max !== null && $propertyValue > $max))) {
                throw new InvalidValueException($propertyName, $message);
            }
        }
    }

    /**
     * Parses annotation parameters for a specific annotation from a docblock comment.
     *
     * @param string $annotation The annotation name (without '@').
     * @param string $docComment The docblock comment string.
     * @return array The parsed parameters as an associative array.
     */
    private function parseAnnotationParameters($annotation, $docComment)
    {
        $pattern = sprintf('/@%s(?: vigilance)?\(([^)]*)\)/', preg_quote($annotation, '/'));
        if (preg_match($pattern, $docComment, $matches)) {
            $paramsString = $matches[1];
            $params = [];
            // parse key="value" pairs, supports more than one parameter if present
            preg_match_all('/(\w+)="([^"]*)"/', $paramsString, $paramMatches, PREG_SET_ORDER);
            foreach ($paramMatches as $pm) {
                $params[$pm[1]] = $pm[2];
            }
            return $params;
        }
        return [];
    }


    /**
     * Validates the **`NoHtml`** annotation.
     * Ensures a string does not contain any HTML tags.
     *
     * @param string $propertyName The name of the property being validated, potentially including parent path.
     * @param mixed $propertyValue The current value of the property.
     * @param string $docComment The docblock comment of the property.
     * @throws InvalidValueException If the string contains HTML tags.
     */
    private function validateNoHtmlAnnotation($propertyName, $propertyValue, $docComment)
    {
        $params = $this->parseAnnotationParameters('NoHtml', $docComment);
        $message = $params['message'] ?? $this->createMessage('noHtml', [$propertyName]);

        if (is_string($propertyValue) && strip_tags($propertyValue) !== $propertyValue) {
            throw new InvalidValueException($propertyName, $message);
        }
    }


    /**
     * Validates the **`Enum`** annotation.
     * Ensures a string value is one of the allowed values. Supports case-sensitive or case-insensitive matching.
     *
     * @param string $propertyName The name of the property being validated, potentially including parent path.
     * @param mixed $propertyValue The current value of the property.
     * @param string $docComment The docblock comment of the property.
     * @throws InvalidValueException If the string value is not found in the allowed values list.
     */
    private function validateEnumAnnotation($propertyName, $propertyValue, $docComment) // NOSONAR
    {
        if (preg_match('/@Enum(?: vigilance)?\(([^)]+)\)/', $docComment, $matches)) {
            $paramsString = $matches[1];

            // Parse key="value", allowedValues={...}, caseSensitive=true|false
            $params = [];

            // Parsing allowedValues separately because the format is {value1,value2,...}
            if (preg_match('/allowedValues=\{([^}]*)\}/', $paramsString, $avMatches)) {
                $allowedValuesRaw = explode(',', $avMatches[1]);
                $allowedValues = array_map(function($v) {
                    return trim($v, ' "');
                }, $allowedValuesRaw);
                $params['allowedValues'] = $allowedValues;
                // Remove the allowedValues part so it is not duplicated when parsing key="value"
                $paramsString = str_replace($avMatches[0], '', $paramsString);
            }

            // Parsing key="value" and caseSensitive=true|false
            preg_match_all('/(\w+)="([^"]*)"|(\w+)=(true|false)/', $paramsString, $paramMatches, PREG_SET_ORDER);
            foreach ($paramMatches as $pm) {
                if (!empty($pm[1])) {
                    $params[$pm[1]] = $pm[2];
                } elseif (!empty($pm[3])) {
                    $params[$pm[3]] = ($pm[4] === 'true');
                }
            }

            $message = $params['message'] ?? $this->createMessage('validEnum', [$propertyName]);
            $allowedValues = $params['allowedValues'] ?? [];
            $caseSensitive = $params['caseSensitive'] ?? true;

            $isValid = false;
            if (is_string($propertyValue)) {
                if ($caseSensitive) {
                    $isValid = in_array($propertyValue, $allowedValues, true);
                } else {
                    $lowerPropertyValue = strtolower($propertyValue);
                    foreach ($allowedValues as $allowedValue) {
                        if (strtolower($allowedValue) === $lowerPropertyValue) {
                            $isValid = true;
                            break;
                        }
                        // If numeric, compare numerically
                        if (is_numeric($lowerPropertyValue) && is_numeric($allowedValue) && (float)$lowerPropertyValue === (float)$allowedValue) {
                            $isValid = true;
                            break;
                        }
                    }
                }
            }

            if (!$isValid) {
                throw new InvalidValueException($propertyName, $message);
            }
        }
    }

}<|MERGE_RESOLUTION|>--- conflicted
+++ resolved
@@ -64,25 +64,25 @@
     public function init($customTemplates = array())
     {
         $this->validationMessageTemplate = array(
-            'required' => "Field '%s' cannot be null",
-            'notEmpty' => "Field '%s' cannot be empty",
-            'notBlank' => "Field '%s' cannot be blank",
-            'size' => "Field '%s' must be between %d and %d characters",
-            'min' => "Field '%s' must be at least %s",
-            'max' => "Field '%s' must be less than %s",
-            'pattern' => "Invalid format for field '%s'",
-            'email' => "Invalid email address for field '%s'",
-            'past' => "Date for field '%s' must be in the past",
-            'future' => "Date for field '%s' must be in the future",
-            'decimalMin' => "Value for field '%s' must be at least %s",
-            'decimalMax' => "Value for field '%s' must be less than %s",
-            'digits' => "Value for field '%s' must have at most %d integer digits and %d fractional digits",
-            'assertTrue' => "Field '%s' must be true",
-            'futureOrPresent' => "Date for field '%s' cannot be in the past",
-            'length' => "Field '%s' must be between %d and %d characters",
-            'range' => "Value for field '%s' must be between %s and %s",
-            'noHtml' => "Field '%s' contains HTML tags and must be removed",
-            'validEnum' => "Field '%s' has an invalid value.",
+            'required' => "Field '\${property}' cannot be null",
+            'notEmpty' => "Field '\${property}' cannot be empty",
+            'notBlank' => "Field '\${property}' cannot be blank",
+            'size' => "Field '\${property}' must be between \${min} and \${max} characters",
+            'min' => "Field '\${property}' must be at least \${min}",
+            'max' => "Field '\${property}' must be less than \${max}",
+            'pattern' => "Invalid format for field '\${property}'",
+            'email' => "Invalid email address for field '\${property}'",
+            'past' => "Date for field '\${property}' must be in the past",
+            'future' => "Date for field '\${property}' must be in the future",
+            'decimalMin' => "Value for field '\${property}' must be at least \${min}",
+            'decimalMax' => "Value for field '\${property}' must be less than \${max}",
+            'digits' => "Value for field '\${property}' must have at most \${integer} integer digits and \${fraction} fractional digits",
+            'assertTrue' => "Field '\${property}' must be true",
+            'futureOrPresent' => "Date for field '\${property}' cannot be in the past",
+            'length' => "Field '\${property}' must be between \${min} and \${max} characters",
+            'range' => "Value for field '\${property}' must be between \${min} and \${max}",
+            'noHtml' => "Field '\${property}' contains HTML tags and must be removed",
+            'enum' => "Field '\${property}' has an invalid value. Allowed values: \${allowedValues}.",
         );
 
         // Process custom templates to camelize keys
@@ -156,16 +156,11 @@
 
             $propertyName = $property->getName();
             // Build the full property path for better error messages
-            $fullPropertyName = $parentPropertyName ? $parentPropertyName . '.' . $propertyName : $propertyName;
+            $fullPropertyName = isset($parentPropertyName) ? $parentPropertyName . '.' . $propertyName : $propertyName;
 
             $property->setAccessible(true); // NOSONAR
-<<<<<<< HEAD
-            $propertyValue = $property->getValue($object); // NOSONAR
-
-=======
             $propertyValue = $property->getValue($object); // NOSONAR           
            
->>>>>>> c6232549
             // The order of validation matters: @Valid should usually be processed first
             // to allow nested object validation before individual property validations.
             if ($this->validateValidAnnotation($fullPropertyName, $propertyValue, $docComment)) {
@@ -196,8 +191,11 @@
     /**
      * Creates a validation message using a predefined template.
      *
+     * This method replaces placeholders like ${property}, ${min}, etc. in the template
+     * with the corresponding values from the provided associative array.
+     *
      * @param string $validationType The type of validation (e.g., 'required', 'size').
-     * @param array $values An array of values to be inserted into the message template (e.g., [$propertyName, $min, $max]).
+     * @param array $values An associative array of values to be inserted into the message template (e.g., ['property' => $propertyName, 'min' => $min, 'max' => $max]).
      * @return string The formatted validation message.
      */
     private function createMessage($validationType, $values)
@@ -207,23 +205,13 @@
         }
 
         $template = $this->validationMessageTemplate[$validationType];
-        
-        try {
-            // Attempt to format the message using vsprintf
-            return vsprintf($template, $values);
-        } catch (Exception $e) {
-            // Catch any exception (e.g., TypeError if arguments don't match placeholders)
-            // Log the error if a logging mechanism is available
-            error_log(
-                "ValidationUtil: Failed to format message for type '{$validationType}'. " .
-                "Template: '{$template}', Values: [" . implode(', ', array_map(function($v) {
-                    return is_scalar($v) ? (string)$v : gettype($v);
-                }, $values)) . "]. Error: " . $e->getMessage()
-            );
-            
-            // Return a generic fallback message to avoid breaking the application
-            return "Validation error for field. (Internal message formatting issue for type: {$validationType})";
-        }
+
+        // Replace placeholders like ${property}, ${min}, etc. with actual values
+        $replace = array();
+        foreach ($values as $key => $val) {
+            $replace['${' . $key . '}'] = $val;
+        }
+        return str_ireplace(array_keys($replace), array_values($replace), $template);
     }
 
     /**
@@ -298,10 +286,6 @@
      * @param string $propertyName The name of the property being validated, potentially including parent path.
      * @param mixed $propertyValue The current value of the property.
      * @param string $docComment The docblock comment of the property.
-<<<<<<< HEAD
-     * @return bool True if **`Valid`** is present and handled (i.e., further validation for this property should be skipped).
-=======
->>>>>>> c6232549
      * @throws InvalidValueException If a nested object validation fails.
      */
     private function validateValidAnnotation($propertyName, $propertyValue, $docComment) // NOSONAR
@@ -346,25 +330,16 @@
             $message = $this->getAnnotationParam($params, 'message', 'string');
 
             if (empty($message)) {
-                $message = $this->createMessage('required', array($propertyName));
-            }
-
-<<<<<<< HEAD
+                $message = $this->createMessage('required', array('property' => $propertyName));
+            }
+
             if ($propertyValue === null) {
-                throw new InvalidValueException($propertyName, $message);
-            }
-        }
-        elseif (preg_match('/@Required(?: vigilance)?\b/', $docComment)) {
-=======
->>>>>>> c6232549
-            if ($propertyValue === null) {
-                $message = $this->createMessage('required', array($propertyName));
                 throw new InvalidValueException($propertyName, $message);
             }
         }
         elseif (preg_match('/@Required(?: vigilance)?\b/', $docComment)) {
             if ($propertyValue === null) {
-                $message = $this->createMessage('required', array($propertyName));
+                $message = $this->createMessage('required', array('property' => $propertyName));
                 throw new InvalidValueException($propertyName, $message);
             }
         }
@@ -386,10 +361,10 @@
             $message = $this->getAnnotationParam($params, 'message', 'string');
 
             if (empty($message)) {
-                $message = $this->createMessage('notEmpty', array($propertyName));
+                $message = $this->createMessage('notEmpty', array('property' => $propertyName));
             }
         } elseif (preg_match('/@NotEmpty(?: vigilance)?\b/', $docComment)) {
-            $message = $this->createMessage('notEmpty', array($propertyName));
+            $message = $this->createMessage('notEmpty', array('property' => $propertyName));
         } else {
             return;
         }
@@ -415,10 +390,10 @@
             $message = $this->getAnnotationParam($params, 'message', 'string');
 
             if (empty($message)) {
-                $message = $this->createMessage('notBlank', array($propertyName));
+                $message = $this->createMessage('notBlank', array('property' => $propertyName));
             }
         } elseif (preg_match('/@NotBlank(?: vigilance)?\b/', $docComment)) {
-            $message = $this->createMessage('notBlank', array($propertyName));
+            $message = $this->createMessage('notBlank', array('property' => $propertyName));
         } else {
             return;
         }
@@ -445,7 +420,7 @@
             $max = $this->getAnnotationParam($params, 'max', 'int');
             $message = $this->getAnnotationParam($params, 'message', 'string');
             if (empty($message)) {
-                $message = $this->createMessage('size', array($propertyName, $min, $max));
+                $message = $this->createMessage('size', array('property' => $propertyName, 'min' => $min, 'max' => $max));
             }
 
             if (($min !== null && $max !== null) &&
@@ -477,7 +452,7 @@
             $message = $this->getAnnotationParam($params, 'message', 'string');
 
             if (empty($message)) {
-                $message = $this->createMessage('min', array($propertyName, $min));
+                $message = $this->createMessage('min', array('property' => $propertyName, 'min' => $min));
             }
 
             if (is_numeric($propertyValue) && $propertyValue < $min) {
@@ -504,7 +479,7 @@
             $message = $this->getAnnotationParam($params, 'message', 'string');
 
             if (empty($message)) {
-                $message = $this->createMessage('max', array($propertyName, $max));
+                $message = $this->createMessage('max', array('property' => $propertyName, 'max' => $max));
             }
 
             if (is_numeric($propertyValue) && $propertyValue > $max) {
@@ -531,7 +506,7 @@
             $message = $this->getAnnotationParam($params, 'message', 'string');
 
             if (empty($message)) {
-                $message = $this->createMessage('pattern', array($propertyName));
+                $message = $this->createMessage('pattern', array('property' => $propertyName));
             }
 
             // Unescape double backslashes (e.g. \\d) into single backslash for PHP regex
@@ -562,7 +537,7 @@
 
             $message = $this->getAnnotationParam($params, 'message', 'string');
             if (empty($message)) {
-                $message = $this->createMessage('email', array($propertyName));
+                $message = $this->createMessage('email', array('property' => $propertyName));
             }
 
             if (is_string($propertyValue) && !filter_var($propertyValue, FILTER_VALIDATE_EMAIL)) {
@@ -588,7 +563,7 @@
             $message = $this->getAnnotationParam($params, 'message', 'string');
 
             if (empty($message)) {
-                $message = $this->createMessage('past', array($propertyName));
+                $message = $this->createMessage('past', array('property' => $propertyName));
             }
 
             // Convert the property value to a DateTime object
@@ -618,7 +593,7 @@
 
             $message = $this->getAnnotationParam($params, 'message', 'string');
             if (empty($message)) {
-                $message = $this->createMessage('future', array($propertyName));
+                $message = $this->createMessage('future', array('property' => $propertyName));
             }
 
             // Convert the property value to a DateTime object
@@ -655,7 +630,7 @@
             }
 
             if (empty($message)) {
-                $message = $this->createMessage('decimalMin', array($propertyName, $min));
+                $message = $this->createMessage('decimalMin', array('property' => $propertyName, 'min' => $min));
             }
 
             if (is_numeric($propertyValue) && (float)$propertyValue < $min) {
@@ -686,7 +661,7 @@
             }
 
             if (empty($message)) {
-                $message = $this->createMessage('decimalMax', array($propertyName, $max));
+                $message = $this->createMessage('decimalMax', array('property' => $propertyName, 'max' => $max));
             }
 
             if (is_numeric($propertyValue) && (float)$propertyValue > $max) {
@@ -722,7 +697,7 @@
             }
 
             if (empty($message)) {
-                $message = $this->createMessage('digits', array($propertyName, $integer, $fraction));
+                $message = $this->createMessage('digits', array('property' => $propertyName, 'integer' => $integer, 'fraction' => $fraction));
             }
 
             if (is_numeric($propertyValue)) {
@@ -753,7 +728,7 @@
             $message = $this->getAnnotationParam($params, 'message', 'string');
 
             if (empty($message)) {
-                $message = $this->createMessage('assertTrue', array($propertyName));
+                $message = $this->createMessage('assertTrue', array('property' => $propertyName));
             }
 
             if ($propertyValue !== true) {
@@ -778,7 +753,7 @@
             $message = $this->getAnnotationParam($params, 'message', 'string');
 
             if (empty($message)) {
-                $message = $this->createMessage('futureOrPresent', array($propertyName));
+                $message = $this->createMessage('futureOrPresent', array('property' => $propertyName));
             }
 
             // Convert the property value to a DateTime object
@@ -807,7 +782,7 @@
             $message = $this->getAnnotationParam($params, 'message', 'string');
 
             if (empty($message)) {
-                $message = $this->createMessage('length', array($propertyName, $min, $max));
+                $message = $this->createMessage('length', array('property' => $propertyName, 'min' => $min, 'max' => $max));
             }
 
             if (is_string($propertyValue) && ($min !== null && strlen($propertyValue) < $min || $max !== null && strlen($propertyValue) > $max)) {
@@ -834,7 +809,7 @@
             $message = $this->getAnnotationParam($params, 'message', 'string');
 
             if (empty($message)) {
-                $message = $this->createMessage('range', [$propertyName, $min, $max]);
+                $message = $this->createMessage('range', array('property' => $propertyName, 'min' => $min, 'max' => $max));
             }
 
             if (is_numeric($propertyValue) && (($min !== null && $propertyValue < $min) || ($max !== null && $propertyValue > $max))) {
@@ -879,7 +854,7 @@
     private function validateNoHtmlAnnotation($propertyName, $propertyValue, $docComment)
     {
         $params = $this->parseAnnotationParameters('NoHtml', $docComment);
-        $message = $params['message'] ?? $this->createMessage('noHtml', [$propertyName]);
+        $message = isset($params['message']) ? $params['message'] : $this->createMessage('noHtml', array('property' => $propertyName));
 
         if (is_string($propertyValue) && strip_tags($propertyValue) !== $propertyValue) {
             throw new InvalidValueException($propertyName, $message);
@@ -925,9 +900,22 @@
                 }
             }
 
-            $message = $params['message'] ?? $this->createMessage('validEnum', [$propertyName]);
-            $allowedValues = $params['allowedValues'] ?? [];
-            $caseSensitive = $params['caseSensitive'] ?? true;
+            $allowedValuesArr = isset($params['allowedValues']) ? $params['allowedValues'] : array();
+            $allowedValue = '';
+            if (!empty($allowedValuesArr)) {
+                $allowedValueParts = array();
+                foreach ($allowedValuesArr as $val) {
+                    if (is_numeric($val)) {
+                        $allowedValueParts[] = $val;
+                    } else {
+                        $allowedValueParts[] = "'" . $val . "'";
+                    }
+                }
+                $allowedValue = implode(', ', $allowedValueParts);
+            }
+            $message = isset($params['message']) ? $params['message'] : $this->createMessage('enum', array('property' => $propertyName, 'allowedValues' => $allowedValue));
+            $allowedValues = $allowedValuesArr;
+            $caseSensitive = isset($params['caseSensitive']) ? $params['caseSensitive'] : true;
 
             $isValid = false;
             if (is_string($propertyValue)) {
@@ -954,5 +942,4 @@
             }
         }
     }
-
 }