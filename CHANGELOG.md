--- conflicted
+++ resolved
@@ -1337,7 +1337,6 @@
 * **Better Portability:** Applications can run even in environments where the `curl` extension is not installed.
 * **Consistent API:** Whether using cURL or streams, you always interact via `PicoCurlUtil`.
 
-<<<<<<< HEAD
 
 # MagicObject Version 3.18.0
 
@@ -1355,8 +1354,6 @@
 This patch ensures more robust handling of unexpected input, improving the **stability and reliability** of query result processing.
 
 
-=======
->>>>>>> 41b456d1
 # MagicObject Version 3.19.0
 
 ## New Feature: `XmlToJsonParser` Utility Class
@@ -1410,7 +1407,3 @@
 * **Greater Flexibility:** Developers can now use XML configuration files instead of YAML.
 * **Better Portability:** Applications can run even in environments where the `curl` extension is not installed.
 * **Consistent API:** Whether using cURL or streams, you always interact via `PicoCurlUtil`.
-<<<<<<< HEAD
-
-=======
->>>>>>> 41b456d1
