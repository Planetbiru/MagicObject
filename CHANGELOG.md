# MagicObject Version 2

## What's New

**MagicObject Version 2** brings several exciting new features and enhancements aimed at increasing flexibility, improving performance, and providing better control over database interactions. Below are the key updates introduced in this version:

### 1. Native Query Support

**Native SQL Queries** are now supported in **MagicObject**, allowing users to execute raw SQL statements directly within the framework. This enhancement gives developers greater control over complex queries, which may not be easily handled by the ORM layer. You can now execute any SQL command directly, enabling the use of advanced SQL features and custom queries that go beyond the capabilities of the built-in ORM.

### 2. Multiple Database Connection Support

The new version of **MagicObject** introduces the ability to configure and manage **multiple database connections** within a single application. This feature allows developers to easily connect to and manage different databases simultaneously, making it ideal for applications that need to interact with multiple databases or implement multi-database architectures. Whether you're working with multiple MySQL instances, different types of databases (e.g., PostgreSQL, SQLite), or managing different environments (development, production), this feature significantly simplifies database management.

### 3. Entity Cache Control on Joins

**MagicObject Version 2** gives developers greater control over **entity caching** when performing **join operations**. The new feature allows you to enable or disable caching specifically for joins, providing fine-tuned control over your caching strategy. This improves performance by reducing unnecessary database hits while still ensuring fresh data retrieval when needed. You can now optimize caching on a per-query basis, making it easier to manage large data sets efficiently.

### 4. Enhanced Documentation

The documentation for **MagicObject** has been thoroughly updated. In this release, we've made significant improvements to the documentation for **classes**, **properties**, **functions**, and **annotations**. The documentation now includes clearer explanations, improved examples, and comprehensive usage guidelines. These changes are designed to make it easier for developers to understand and fully leverage the power of the framework, reducing the learning curve and streamlining the development process.

### 5. Bug Fixes and Stability Enhancements

Several bugs and issues from previous versions have been addressed in **MagicObject Version 2**. This includes improvements to **performance**, **stability**, and the **correction of minor errors** that may have affected the functionality of the framework. With these fixes, users can expect a more reliable and robust framework that performs well across a variety of use cases.

## Additional Features

-   **Improved Error Handling**: We've introduced enhanced mechanisms for detecting and handling errors. The error messages are now more informative, helping developers to troubleshoot and resolve issues faster. This improvement also includes better stack trace information and more specific error types.
    
-   **Performance Optimizations**: Internally, **MagicObject Version 2** has been optimized to improve overall performance. Key database interaction operations have been streamlined, leading to faster query execution times and better resource utilization.
    
-   **Backward Compatibility**: **MagicObject Version 2** maintains **backward compatibility** with **Version 1**, ensuring that existing users can upgrade smoothly without having to make significant changes to their codebase. This allows for an easy transition to the new version while still maintaining compatibility with legacy systems.


## Migration Notes

If you are upgrading from **MagicObject Version 1** to **Version 2**, please review the migration notes carefully. The documentation includes detailed guidelines and best practices for handling any potential breaking changes, as well as adjustments that may be necessary to ensure a smooth transition. By following these guidelines, you can ensure that your upgrade process is as seamless as possible, minimizing disruptions to your development workflow.

# MagicObject Version 2.1

## What's New

**MagicObject 2.1** introduces several powerful new features aimed at improving entity management, database interoperability, and overall ease of use. This version builds on the foundational updates from previous releases, making database handling even more efficient and developer-friendly. Here’s a detailed overview of the new additions:

### 1. Package Annotations for Entity Joins

One of the most notable features in **MagicObject 2.1** is the introduction of **package annotations** for entities. These annotations are essential when joining entities, as they provide the necessary namespace information that is critical for the framework to correctly recognize and associate entity classes.

#### Why Package Annotations?

PHP does not natively provide a way to directly retrieve the namespace of a class, which presented a challenge for earlier versions of **MagicObject** when attempting to perform joins. To work around this, **MagicObject** previously attempted to infer namespaces by reading the PHP script, but this method proved to be both inefficient and prone to errors.

With **MagicObject 2.1**, the introduction of package annotations on each entity allows the framework to safely and efficiently join entities by referencing the class's base name, without needing to manually specify or infer the namespace. This makes the process of joining entities more robust and reliable.

#### Backwards Compatibility

If a package annotation is not present on an entity, **MagicObject 2.1** will gracefully revert to the old method of namespace inference, ensuring backwards compatibility with previous versions. However, it is strongly recommended to utilize the new package annotations for better performance and accuracy when performing entity joins.

### 2. Seamless Database Conversion Between PostgreSQL and MySQL

**MagicObject 2.1** introduces a powerful utility that allows developers to seamlessly convert databases between **PostgreSQL** and **MySQL**. This feature greatly simplifies the process of migrating applications and data between these two popular database systems.

#### Key Features of Database Conversion:

-   **Data Type Mapping**: MagicObject handles the conversion of data types between PostgreSQL and MySQL, ensuring that the equivalent types are correctly mapped.
-   **Constraints and Structures**: The conversion tool also accounts for database constraints, indexes, and table structures, ensuring that the integrity of the database schema is maintained during migration.
-   **Error Reduction**: By automating the conversion process, MagicObject reduces the chances of errors that can occur during manual migration, saving time and effort for developers.

This new functionality provides developers with a simple and efficient way to migrate data between PostgreSQL and MySQL, which is particularly useful for projects that need to switch databases or support multiple database systems.

### 3. Parsing Table Structures from SQL Statements

Another significant enhancement in **MagicObject 2.1** is the ability to **parse table structures directly from SQL statements**. Developers no longer need to first dump the schema into a database before they can interact with it. Instead, MagicObject allows you to read and manipulate the structure of a database directly from SQL.

#### Benefits of Table Structure Parsing:

-   **Streamlined Workflow**: This feature eliminates the need for a two-step process (first dumping, then reading the schema) and allows developers to work more directly with SQL code.
-   **Integrate with Third-Party Systems**: Developers can now easily parse and manipulate schemas from third-party systems that provide SQL code, without needing to import the data into a database first.
-   **Improved Efficiency**: This utility speeds up the process of understanding and working with complex database schemas, making it easier to integrate and maintain SQL-driven projects.

By providing a direct way to parse table structures, **MagicObject 2.1** significantly simplifies database schema management and makes it more accessible, especially for developers working with raw SQL or third-party integrations.

## Summary

**MagicObject 2.1** brings a suite of powerful features designed to enhance database management, simplify entity relationships, and improve the overall development process. Key updates include:

-   **Package annotations** for safer and more efficient entity joins.
-   A **seamless database conversion tool** between PostgreSQL and MySQL, simplifying migrations.
-   **Direct parsing of SQL table structures**, eliminating the need for intermediate steps.

These updates significantly improve the flexibility and efficiency of **MagicObject**, making it even easier for developers to manage databases and integrate with various systems. With **MagicObject 2.1**, developers can focus more on building applications and less on wrestling with database compatibility and entity management.


# MagicObject Version 2.7

## What's New

**MagicObject 2.7** brings a set of powerful updates to improve database interaction, query flexibility, and transaction management. The main highlights of this release include support for PDO connections, enhanced native query capabilities with pagination and sorting, and new transactional methods for improved data management.

### 1. PDO Support

One of the most significant changes in **MagicObject 2.7** is the introduction of support for **PDO** (PHP Data Objects). In previous versions, **MagicObject** required the use of its custom database handler, **PicoDatabase**. However, to accommodate developers who prefer working with PDO connections, this new version allows users to pass a PDO connection directly to the **MagicObject** constructor.

#### Why PDO Support?

The decision to include PDO support was driven by the need to make **MagicObject** more versatile for developers who are already using PDO in their applications. By allowing PDO connections, **MagicObject** now supports a broader range of use cases and provides users with the flexibility to integrate with existing PDO-based database connections.

While PDO is supported for the initial connection setup, **MagicObject** continues to use **PicoDatabase** for all subsequent database operations. This ensures that users still benefit from **PicoDatabase**'s advanced features, such as automatic query building, database abstraction, and optimized query execution.

#### How PDO Support Works

In **MagicObject 2.7**, when you pass a **PDO** connection object to the constructor, it is internally converted into a **PicoDatabase** instance via the `PicoDatabase::fromPdo()` static method. This ensures that although PDO is used for establishing the initial connection, **PicoDatabase** manages the actual database interactions. Additionally, **MagicObject** automatically detects the database type based on the PDO driver to ensure smooth operation.

### 2. Pageable and Sortable in Native Queries

Another important enhancement in **MagicObject 2.7** is the introduction of **pageable** and **sortable** support in native queries. Prior to this release, native queries lacked direct support for pagination and sorting. Developers had to manually include `ORDER BY` and `LIMIT OFFSET` clauses in their queries, leading to more cumbersome code that was difficult to maintain and adapt across different database platforms.

With **MagicObject 2.7**, you can now pass **pagination** parameters using the `PicoPageable` type and **sorting** parameters using the `PicoSortable` type directly into your native queries. These parameters can be placed at any point in the query, though it's recommended to position them either at the beginning or end for optimal readability and organization.

This improvement enhances the flexibility of native queries, as the logic for pagination and sorting is handled automatically, reducing the need for manual intervention. By supporting these features, **MagicObject 2.7** allows you to write cleaner, more efficient, and database-agnostic queries. You can now easily handle pagination and sorting logic regardless of the underlying database system.

### 3. Transaction Management

**MagicObject 2.7** introduces enhanced support for transactional database operations, including three new methods: `startTransaction()`, `commit()`, and `rollback()`. These methods provide an easy and efficient way to manage database transactions within **MagicObject**.

-   **startTransaction()**: Begins a new database transaction.
-   **commit()**: Commits the current transaction, saving all changes made during the transaction to the database.
-   **rollback()**: Rolls back the current transaction, undoing any changes made since the transaction began.

These methods are designed to work seamlessly with an active database connection, allowing developers to handle transactions directly within the context of their application. Whether you're managing financial transactions or ensuring data consistency during batch processing, these functions streamline the management of transaction-based operations.


# MagicObject Version 2.11

## What's New

1.  **Dynamic Query Template for Native Queries**
    MagicObject now supports dynamic query templates for native SQL queries. This feature allows developers to build SQL queries dynamically, providing flexibility and improving code reusability. The dynamic query template can be customized to suit specific use cases, making it easier to construct complex queries while maintaining cleaner and more maintainable code.
    
2.  **Added `DROP TABLE IF EXISTS` and `CREATE TABLE IF NOT EXISTS` to SQL Code Generation**  
    MagicObject now generates SQL code with `DROP TABLE IF EXISTS` and `CREATE TABLE IF NOT EXISTS` statements when creating tables from entities. This ensures that the table creation process is more robust, preventing errors when a table already exists.

3.  **Standardization of Annotation Attribute Naming with Camel Case Strategy**  
    The annotation attributes in MagicObject have been standardized to follow the camel case naming convention, ensuring consistency and better readability throughout the codebase.
    
4.  **Refactoring of Methods with Constant Usage**  
    To prevent duplication and errors in the code, several methods have been refactored to utilize constants. This improves maintainability and reduces the chances of mistakes during development.

5.  **Option to Prettify Serialize for `SecretObject`**  
    A new option has been added to allow `SecretObject` to be serialized with pretty formatting. This makes it easier to read and inspect serialized `SecretObject` data, especially useful during development or debugging. The `prettify` flag can be enabled when serializing the object, ensuring the output is more human-readable with proper indentation.

6.  **Updated Documentation**  
    The documentation has been updated to reflect the latest changes in MagicObject. This includes clarifications, examples, and explanations to assist developers in understanding and utilizing the library effectively.


# MagicObject Version 3.0

## What's New

1.  **SQL Server Database Support**  
    This feature expands user options by providing support for SQL Server, offering more flexibility in choosing DBMS.
    
2.  **Time Zone Conversion for SQLite and SQL Server Databases**  
    This feature automatically converts time in databases that do not natively support time zone conversion, such as SQLite and SQL Server.
    
3.  **Database Time Zone Change After Object Construction**  
    Users can now change the database's time zone at any time as needed. This provides greater flexibility when handling data across multiple time zones, especially when the application is used by users from different time zones, all without the need to modify the application configuration.

4.  **Yaml Parser and Dumper**  
    MagicObject version 3.0 no longer depends on external libraries. The Yaml parsing and dumping functions are now fully handled by a class that is part of MagicObject itself, reducing its overall complexity.
5.  **Added `BETWEEN` Filter for Predicate Queries**  
    MagicObject now supports `BETWEEN` filters for predicate-based queries, allowing users to perform range-based filtering efficiently. This improves query performance and simplifies conditions when working with numerical or date ranges.


# MagicObject Version 3.6

## What's New

**MagicObject 3.6** introduces new enhancements and improvements to provide greater flexibility in query building.

### Key Features & Updates:

- **String-Based Specifications in `WHERE` Clauses**
- **String-Based Sortable in `ORDER BY` Clauses**
- **Update Constructor for `PicoDatabaseQueryBuilder` class**
- **New `bindSqlParams` Function for Secure Parameter Binding**

### String-Based Specifications in `WHERE` Clauses

You can now use raw SQL strings as part of the WHERE clause, allowing for more complex conditions that predicates alone cannot handle. This gives users full control over query construction, adapting to different DBMS requirements.

**Example Usage:**

```php
$specs->addAnd((string) (new PicoDatabaseQueryBuilder($database))->bindSqlParams('artist_name LIKE ?', "%O'ben%"));
```

### String-Based Sorting in `ORDER BY` Clauses

MagicObject now supports string-based sorting, allowing users to define custom `ORDER BY` clauses dynamically. This feature enhances flexibility when ordering query results.

**Example Usage:**

```php
$sortable = new PicoSortable();
$sortable->add("artist_name DESC, album_year ASC");
```

or

```php
$sortable = new PicoSortable();
$sortable->add(["artist_name", "DESC"], true);
$sortable->add(["album_year", "ASC"], true);
```

### Updated Constructor for `PicoDatabaseQueryBuilder`

When construct an object of `PicoDatabaseQueryBuilder` class, user can send a `PDO` object as parameter. `PicoDatabaseQueryBuilder` will retrieve database type information from it. So, user not require to construct a `PicoDatabase` to get the datatabase type from it.

**Before (Previous Approach):**

```php
$databaseCredentials = new SecretObject();
$databaseCredentials->loadYamlFile("db.yml");
$database = new PicoDatabase($databaseCredentials);
$database->connect();
$queryBuilder = new PicoDatabaseQueryBuilder($database);
```

**Now (New Approach in v3.6):**

```php
$queryBuilder = new PicoDatabaseQueryBuilder($pdo);
```

### **New `bindSqlParams` Function in `PicoDatabaseQueryBuilder`**

A new function, `bindSqlParams`, has been introduced to safely bind SQL parameters, helping to escape values properly and prevent SQL injection.

### **Key Improvements**

-   **Increased flexibility** for defining custom SQL conditions.
-   **Support for complex `WHERE` clauses** with direct SQL strings.
-   **More control over query sorting** through string-based `ORDER BY` clauses.
-   **Improved compatibility** with different database systems.
-   **Enhanced sorting capabilities** with dynamic and flexible `ORDER BY` handling.

Several functions in the class with **private access level** have undergone changes, including function names, parameter names, and parameter order, to improve maintainability. These changes do not affect compatibility with previous versions, as the functions are only accessed within the class itself.

Upgrade to **MagicObject 3.6** now and enjoy a more powerful and flexible query-building experience!

# MagicObject version 3.7

## What's New

MagicObject version **3.7** introduces significant improvements in SQL query handling with a new feature:

### **Added `trimQueryString` for Processing Queries in Docblocks**

Now, MagicObject can **extract and clean up SQL queries** written in the `@query` annotation inside docblocks.

####  **Key Features:**

- **Extract SQL Queries from Docblocks** – Automatically retrieves queries from the `@query` annotation.  
- **Supports Trim Parameter** – Removes `*` and leading spaces from each line.  
- **Flexible Processing** – Ensures queries remain readable even when written in a multiline format within docblocks.

####  **Usage Example:**

```
<?php

use MagicObject\Database\PicoPageable;
use MagicObject\Database\PicoSortable;
use MagicObject\MagicObject;

class SupervisorExport extends MagicObject
{
    /**
     * Exports active supervisors based on the given active status.
     *
     * @param bool $aktif The active status filter (true for active, false for inactive).
     * @param PicoPageable $pageable Pagination details.
     * @param PicoSortable $sortable Sorting details.
     * @return PDOStatement The result of the executed query.
     * @query("
     *      SELECT supervisor.*
     *      FROM supervisor
     *      WHERE supervisor.aktif = :aktif
     * ", trim=true)
    */
    public function exportActive($aktif, $pageable, $sortable)
    {
        return $this->executeNativeQuery();
    }
}
```

This feature ensures that queries stay clean and usable without unnecessary formatting issues.

### **Improved Return Type Handling in `handleReturnObject`**

MagicObject now supports **both classic and PHP 7+ array return type annotations**:

#### **Key Enhancements:**

- **Supports Classic (`stdClass[]`) and PHP 7+ (`array<stdClass>`) Notation** – Now handles both styles seamlessly.
- **Regex-Based Type Parsing** – Automatically detects and processes return types.
- **Stronger Type Handling** – Improved switch case handling with lowercase normalization.

#### **Updated Logic in `handleReturnObject`**

Now, when specifying return types, you can use either:

```php
/**
 * @return stdClass[]
 */
```
**or**

```php
/**
 * @return array<stdClass>
 */
```

This ensures compatibility across different PHP versions while maintaining flexibility in return type definitions.

### **Added `maskPropertyName` for String Masking in Properties**

A new feature, `maskPropertyName`, allows you to **mask specific property values** within objects by replacing certain characters with a masking character. This enhances data privacy or prevents exposing sensitive information.

#### **Key Features:**

- **Mask Specific Property Values** – Easily mask specific parts of any property value.  
- **Customizable Masking** – Supports various positions for masking: `start`, `center`, or `end`.
- **Customizable Mask Character** – Choose your own masking character (defaults to `*`).

#### **Usage Example:**

```php
<?php

use MagicObject\MagicObject;

class UserProfile extends MagicObject
{

}

$object = new UserProfile();
$object->setName('John Doe');
$object->setEmail('john.doe@example.com');
// Masks email property value by replacing certain characters with a masking character.
echo $object->maskEmail(10, 6, '*')."\r\n";  // Output: john.doe@******e.com
echo $object->maskEmail(-10, 6, '*')."\r\n"; // Output: john.******ample.com
```

# MagicObject version 3.8

## What's New

- **dateFormat**: Added a function to format a date value into a specified format.  
  - **Example Usage:**  
    ```php
    $formattedDate = $object->dateFormatDate("j F Y H:i:s");
    ```
  
- **numberFormat**: Added a function to format a number with grouped thousands.  
  - **Example Usage:**  
    ```php
    $numberFormat = $object->numberFormatData(6, ".", ",");
    ```

- **format**: Added a function to format a value using a specified format string.  
  - **Example Usage:**  
    ```php
    $formattedData = $object->formatData("%7.3f");
    ```

With the addition of this formatting function, users can easily format object properties according to their needs.

# MagicObject version 3.9

## What's New

- **Add Magic Methods**

    -  **trim**: A function to retrieves the property value and trims any leading and trailing whitespace.  
       
       **Example Usage:**  
        ```php
        $object = new MagicObject();
        $name = $object->trimName();
        ```
    -  **upper**: A function to retrieves the property value and transform it to uppercase.  
       
       **Example Usage:**  
       
        ```php
        $object = new MagicObject();
        $code = $object->upperCode();
        ```
    -  **lower**: A function to retrieves the property value and transform it to lowercase.  
       
       **Example Usage:**  
        ```php
        $object = new MagicObject();
        $username = $object->lowerUsername();
        ```
    -  **dms**: A function to retrieves the property value and convert it to DMS (Degrees, Minutes, Seconds) format.  
       
       **Example Usage:**  
        ```php
        $object = new MagicObject();
        $dms = $object->dmsDuration(true, ":", 2, true, 2, true);
        ```
        
        **move**: A function to move uploaded file via callback function.
        
        **Example Usage**
        ```php
        $inputFiles = new PicoUploadFile();
        $inputFiles->moveMyVideo(function($file){
            foreach($file->getAll() as $fileItem)
            {
                $fileItem->moveTo("upload/".$fileItem->getName());
            }
        });
        ```
- **Add PicoFileRenderer Class**
  MagicObject add utility class to render various file types (images, audio, video, files, links, text) into corresponding HTML elements from plain strings or JSON-encoded arrays.
  
- **Update documentation**
  The documentation has been updated to reflect the new magic methods added in this version, ensuring clarity on how to use them in your code.
  
This version introduces essential new functions for better handling of data transformations such as trimming, converting to uppercase or lowercase, and formatting data into DMS (Degrees, Minutes, Seconds). These enhancements streamline property value manipulation and provide additional flexibility when interacting with data.

# MagicObject version 3.10

## What's New

### **New Feature: `retrieve()` Method**

We’re excited to introduce the **`retrieve()`** method in MagicObject 3.10, designed to make it easier to access deeply nested properties within your objects. This new feature allows you to pass multiple keys as arguments, making it incredibly efficient to traverse complex nested structures.

#### **How it Works:**

-   The `retrieve()` method takes one or more keys (in camelCase format) as parameters.
-   It will traverse through the object, fetching values based on the provided keys.
-   If a key is missing at any level, the method will return `null`.
-   This is especially useful when dealing with objects that contain deep nested data.

#### **Example:**

```php
$object = new  MagicObject();
$yaml = '
  prop1:
    prop2:
      prop3: Test
';
$object->loadYamlString($yaml, false, true, true);
echo  $object->retrieve('prop1', 'prop2', 'prop3');
```

In this example:
-   The method will first check `prop1`, then move to `prop2`, and finally `prop3`.
-   If any of these keys do not exist, it will return `null`.    

### **New Feature: `mergeWith()` Method**

We’ve also added a powerful new method called **`mergeWith()`**, which allows you to merge two `MagicObject` instances with ease.

#### What it Does:

-   Combines properties from another object into the current one.
-   If a property doesn’t exist in the current object, it will be added.
-   If the property already exists:
    -   If both values are `MagicObject` instances, they will be **merged recursively**.
    -   Otherwise, the value will be **overwritten**.

#### Example:

```php
$obj1 = new  MagicObject();
$obj1->loadYamlString('
user:
  name: ALice
client:
  address: Jakarta
', false, true, true);

$obj2 = new  MagicObject();
$obj2->loadYamlString('
user:
  email: alice@example.com
client:
  name: Ana
', false, true, true);
$obj1->mergeWith($obj2);

echo  $obj1;

// {"user":{"name":"ALice","email":"alice@example.com"},"client":{"address":"Jakarta","name":"Ana"}}
```

This method simplifies combining nested objects and ensures consistency in structured data merging.

### **Bug Fixes & Performance Improvements**

-   Various small bug fixes related to edge cases.
-   Optimizations made to improve performance when accessing deeply nested data within MagicObject.
    

### **Other Changes**

-   Internal code refactoring for improved readability and maintainability.
-   Enhanced flexibility in property name handling, especially for camelCase formatting.


# MagicObject version 3.11

## What's New

### Added: Matrix Calculation Class
A new `MatrixCalculator` class has been introduced to perform basic matrix operations such as addition, subtraction, multiplication, and element-wise division.  
This class is useful for numerical or scientific processing involving 2D arrays of real numbers.

### Added: `toFixed` Magic Method in MagicObject
A new `toFixed` magic method has been added to the core `MagicObject` class.  
This allows any numeric property to be formatted as a string with a fixed number of decimal places using dynamic method access.

**Example usage:**

```php
$object = new MagicObject();
$object->setData(100.123456);
echo $object->toFixedData(2)."\r\n"; // Outputs 100.12
echo $object->toFixedData(4)."\r\n"; // Outputs 100.1235
```

### Bug Fixes

-  Fixed an issue where countBy() returned 1 even when no records matched the condition.
   The method now correctly uses fetchColumn() to retrieve the result from SELECT COUNT(*).

### **Other Changes**

-   Internal code refactoring for improved readability and maintainability.
-   Enhanced flexibility in property name handling, especially for camelCase formatting.


# MagicObject version 3.12

## What's New

- **Removed Exception Throwing for Empty Results in Multi-Record Finders**  
  In this version, `EmptyResultException` and `NoRecordFoundException` are no longer thrown when methods for finding multiple records return an empty result. Instead, these methods will simply return an empty array or collection. This change improves developer experience by making it easier to handle cases where no records are found, without the need for additional exception handling.


# MagicObject version 3.13

## What's New

### Added: `alwaysTrue()`  Specification Method

A new static method `PicoSpecification::alwaysTrue()` has been added.  
This method returns a specification that always evaluates to `TRUE` (`WHERE 1 = 1`  in SQL). It is especially useful for scenarios where developers need to update, delete, or retrieve **all records**  from a table without any filtering.

**Example usage:**

```php
$specs = PicoSpecification::alwaysTrue();

$userFinder = new UserMin(null, $database);
try {
    $pageData = $userFinder->findAll($specs);
    foreach($pageData->getResult() as $user)
    {
      echo $user."\r\n";
    }
} catch (Exception $e) {
    // Optional: handle or ignore
}
```


# MagicObject Version 3.14

## What's New

### Table Structure Conversion Support

MagicObject 3.14 introduces a robust SQL dialect conversion utility, powered by the `PicoDatabaseConverter` class, for seamless translation of table structures between **MySQL**, **PostgreSQL**, and **SQLite**.

**Key features of the conversion utility:**
- Converts `CREATE TABLE` statements between MySQL, PostgreSQL, and SQLite, including:
    - Data type mapping and normalization
    - Identifier quoting and syntax adaptation
    - Handling of constraints, keys, and auto-increment fields
    - Keyword and function normalization
- Supports round-trip conversion (e.g., MySQL → PostgreSQL → MySQL)
- Can parse and split SQL column/constraint definitions, respecting nested parentheses
- Provides type translation utilities for mapping field types between dialects
- Offers value quoting, escaping, and PHP type conversion helpers for SQL literals
- Enables migration and data-dump scenarios between different RDBMS platforms

This class is typically used for database migration, schema portability, and interoperability between different database engines, without requiring entity definitions.

Developers can now easily transform `CREATE TABLE` statements from one dialect to another with proper handling of:

-   Data type conversion
-   Identifier quoting
-   Keyword and syntax normalization

Table structure conversion can be performed without the need to create entities beforehand. In addition to converting table structures, MagicObject version 3.14 also provides tools to dump data from one database to another DBMS.

#### Example Use Case

```php
<?php

use MagicObject\Database\PicoDatabaseType;
use MagicObject\Util\Database\PicoDatabaseConverter;

require_once dirname(__DIR__) . "/vendor/autoload.php";

$converter = new PicoDatabaseConverter();

$mySql = <<<SQL
CREATE TABLE IF NOT EXISTS `admin` (
  `admin_id` varchar(40) NOT NULL,
  `name` varchar(100) DEFAULT NULL,
  `username` varchar(100) DEFAULT NULL,
  `password` varchar(100) DEFAULT NULL,
  `admin_level_id` varchar(40) DEFAULT NULL,
  `gender` varchar(1) DEFAULT NULL,
  `birth_day` date DEFAULT NULL,
  `email` varchar(100) DEFAULT NULL,
  `phone` varchar(100) DEFAULT NULL,
  `language_id` varchar(40) DEFAULT NULL,
  `validation_code` text,
  `last_reset_password` timestamp NULL DEFAULT NULL,
  `blocked` tinyint(1) DEFAULT '0',
  `time_create` timestamp NULL DEFAULT NULL,
  `time_edit` timestamp NULL DEFAULT NULL,
  `admin_create` varchar(40) DEFAULT NULL,
  `admin_edit` varchar(40) DEFAULT NULL,
  `ip_create` varchar(50) DEFAULT NULL,
  `ip_edit` varchar(40) DEFAULT NULL,
  `active` tinyint(1) DEFAULT '1',
  PRIMARY KEY (`admin_id`)
) ENGINE=InnoDB DEFAULT CHARSET=utf8mb4;
SQL;


$postgreSql = $converter->translateCreateTable($mySql, PicoDatabaseType::DATABASE_TYPE_MARIADB, PicoDatabaseType::DATABASE_TYPE_POSTGRESQL);
$sqlite = $converter->translateCreateTable($mySql, PicoDatabaseType::DATABASE_TYPE_MARIADB, PicoDatabaseType::DATABASE_TYPE_SQLITE);

echo "MySQL:\n";
echo $mySql . "\n\n";

echo "PostgreSQL:\n";
echo $postgreSql . "\n\n";

echo "SQLite:\n";
echo $sqlite . "\n\n";

echo "Now, let's convert the PostgreSQL back to MySQL:\n";
$mySqlConverted = $converter->translateCreateTable($postgreSql, PicoDatabaseType::DATABASE_TYPE_POSTGRESQL, PicoDatabaseType::DATABASE_TYPE_MARIADB);
echo $mySqlConverted . "\n\n";

echo "Now, let convert PostgreSQL to SQLite:\n";
$sqliteConverted = $converter->translateCreateTable($postgreSql, PicoDatabaseType::DATABASE_TYPE_POSTGRESQL, PicoDatabaseType::DATABASE_TYPE_SQLITE);   
echo $sqliteConverted . "\n\n";

echo "Now, let convert SQLite to MySQL:\n";
$mysqlConverted2 = $converter->translateCreateTable($sqliteConverted, PicoDatabaseType::DATABASE_TYPE_SQLITE, PicoDatabaseType::DATABASE_TYPE_MYSQL);   
echo $mysqlConverted2 . "\n\n";

echo "Now, let convert SQLite to PostgreSQL:\n";
$postgresqlConverted2 = $converter->translateCreateTable($sqliteConverted, PicoDatabaseType::DATABASE_TYPE_SQLITE, PicoDatabaseType::DATABASE_TYPE_POSTGRESQL);   
echo $postgresqlConverted2 . "\n\n";
```

### Enhanced Property Validation

The `ValidationUtil` class has been significantly enhanced to provide a robust and flexible object property validation mechanism. Inspired by Jakarta Bean Validation (JSR 380), developers can now apply a comprehensive set of annotations directly in property docblocks to enforce data integrity.

The following validation annotations are now supported, grouped by their function:

#### Presence & Nullability
-   **`@Required(message="...")`**: Ensures the property value is not `null`.
-   **`@NotEmpty(message="...")`**: Checks if a string is not empty (`""`) or an array is not empty.
-   **`@NotBlank(message="...")`**: Validates that a string is not empty and not just whitespace characters.

#### Value Range & Size
-   **`@Min(value=X, message="...")`**: Asserts that a numeric property's value is greater than or equal to a minimum value.
-   **`@Max(value=X, message="...")`**: Asserts that a numeric property's value is less than or equal to a maximum value.
-   **`@DecimalMin(value="...", message="...")`**: Validates that a numeric property (can be float/string) is greater than or equal to a specified decimal value.
-   **`@DecimalMax(value="...", message="...")`**: Validates that a numeric property (can be float/string) is less than or equal to a specified decimal value.
-   **`@Range(min=X, max=Y, message="...")`**: Validates that a numeric property's value falls within an inclusive range.
-   **`@Size(min=X, max=Y, message="...")`**: Verifies that the length of a string or the count of an array is within a specified range.
-   **`@Length(min=X, max=Y, message="...")`**: Similar to `@Size`, specifically for string lengths within a range.
-   **`@Digits(integer=X, fraction=Y, message="...")`**: Checks that a numeric property has at most `X` integer digits and `Y` fractional digits.

#### Numeric Sign
-   **`@Positive(message="...")`**: Ensures a numeric value is positive (> 0).
-   **`@PositiveOrZero(message="...")`**: Ensures a numeric value is positive or zero (>= 0).
-   **`@Negative(message="...")`**: Ensures a numeric value is negative (< 0).
-   **`@NegativeOrZero(message="...")`**: Ensures a numeric value is negative or zero (<= 0).

#### Pattern & Format
-   **`@Pattern(regexp="...", message="...")`**: Validates a string property against a specified regular expression.
-   **`@Email(message="...")`**: Checks if a string property is a well-formed email address.
-   **`@Url(message="...")`**: Ensures a string is a valid URL.
-   **`@Ip(message="...")`**: Ensures a string is a valid IP address.
-   **`@DateFormat(format="...", message="...")`**: Ensures a string matches a specific date format.
-   **`@Phone(message="...")`**: Ensures a string is a valid phone number.
-   **`@NoHtml(message="...")`**: Checks if a string property contains any HTML tags.

#### Date & Time
-   **`@Past(message="...")`**: Ensures a `DateTimeInterface` property represents a date/time in the past.
-   **`@Future(message="...")`**: Ensures a `DateTimeInterface` property represents a date/time in the future.
-   **`@PastOrPresent(message="...")`**: Ensures a date/time is in the past or present.
-   **`@FutureOrPresent(message="...")`**: Ensures a `DateTimeInterface` property represents a date/time in the future or the present.
-   **`@BeforeDate(date="...", message="...")`**: Ensures a date is before a specified date.
-   **`@AfterDate(date="...", message="...")`**: Ensures a date is after a specified date.

#### Boolean
-   **`@AssertTrue(message="...")`**: Asserts that a boolean property's value is strictly `true`.

#### Enum & Allowed Values
-   **`@Enum(message="...", allowedValues={...}, caseSensitive=true|false)`**: Ensures a string property's value is one of a predefined set of allowed values, with an option for case-sensitive or case-insensitive comparison.

#### String Content & Structure
-   **`@Alpha(message="...")`**: Ensures a string contains only alphabetic characters.
-   **`@AlphaNumeric(message="...")`**: Ensures a string contains only alphanumeric characters.
-   **`@StartsWith(prefix="...", caseSensitive=true|false, message="...")`**: Ensures a string starts with a specified prefix, with optional case sensitivity.
-   **`@EndsWith(suffix="...", caseSensitive=true|false, message="...")`**: Ensures a string ends with a specified suffix, with optional case sensitivity.
-   **`@Contains(substring="...", caseSensitive=true|false, message="...")`**: Ensures a string contains a specified substring, with optional case sensitivity.

#### Nested Validation
-   **`@Valid`**: Recursively validates nested `MagicObject` and `MagicDto` instances.

**Class `UserProfile`**

```php
// Define an example entity class demonstrating various validations
class UserProfile extends MagicObject
{
    /**
     * @Required(message="Username cannot be null")
     * @NotBlank(message="Username cannot be blank")
     * @Length(min=4, max=20, message="Username must be 4-20 characters long")
     * @Pattern(regexp="^[a-zA-Z0-9_]+$", message="Username can only contain letters, numbers, and underscores")
     * @var string
     */
    protected $username;

    /**
     * @Email(message="Invalid email address format")
     * @Required(message="Email cannot be null")
     * @var string
     */
    protected $email;

    /**
     * @Min(value=18, message="Age must be at least 18")
     * @Max(value=99, message="Age cannot exceed 99")
     * @var int
     */
    protected $age;

    /**
     * @NoHtml(message="About Me field contains unsupported HTML tags")
     * @Size(max=500, message="About Me cannot exceed 500 characters")
     * @var string
     */
    protected $aboutMe;

    /**
     * @Past(message="Birth date must be in the past")
     * @var DateTime
     */
    protected $birthDate;

    /**
     * @Enum(message="Gender must be 'Male' or 'Female'", allowedValues={"Male", "Female"})
     * @var string
     */
    protected $gender;

    /**
     * @Enum(message="Status must be 'active', 'inactive', or 'pending'", allowedValues={"active", "inactive", "pending"}, caseSensitive=false)
     * @var string
     */
    protected $status;

    // A nested object to demonstrate @Valid
    /**
     * @Valid
     * @var Address
     */
    protected $address;
```

**Class `Address`**

```php
class Address extends MagicObject
{
    /**
     * @Required(message="Street cannot be null")
     * @NotBlank(message="Street cannot be blank")
     * @var string
     */
    protected $street;

    /**
     * @Required(message="City cannot be null")
     * @NotBlank(message="City cannot be blank")
     * @var string
     */
    protected $city;
}
```

**Validation**

```php
// Test 1: Valid user profile
try {
    $user = new UserProfile();
    $user->setUsername("john_doe");
    $user->setEmail("john.doe@example.com");
    $user->setAge(30);
    $user->setAboutMe("Hello, I am John Doe. I like programming.");
    $user->setBirthDate(new DateTime('1995-01-15'));
    $user->setGender("Male");
    $user->setStatus("active");

    $address = new Address();
    $address->setStreet("123 Main St");
    $address->setCity("Anytown");
    $user->setAddress($address);

    ValidationUtil::getInstance()->validate($user);
    echo "Test 1: Valid User Profile - PASSED.\n";
} catch (InvalidValueException $e) {
    echo "Test 1: FAILED (Unexpected) - " . $e->getPropertyName() . ": " . $e->getValidationMessage() . "\n";
}

// Test 2: Invalid username (too short)
try {
    $user = new UserProfile();
    $user->setUsername("joh"); // Too short
    $user->setEmail("john.doe@example.com");
    $user->setAge(30);
    $user->setAboutMe("Hello, I am John Doe.");
    $user->setBirthDate(new DateTime('1995-01-15'));
    $user->setGender("Male");
    $user->setStatus("active");
    
    $address = new Address();
    $address->setStreet("123 Main St");
    $address->setCity("Anytown");
    $user->setAddress($address);

    ValidationUtil::getInstance()->validate($user);
    echo "Test 2: Valid User Profile (should have failed) - PASSED.\n";
} catch (InvalidValueException $e) {
    echo "Test 2: FAILED (Expected) - " . $e->getPropertyName() . ": " . $e->getValidationMessage() . "\n";
}

// Test 3: Invalid email format
try {
    $user = new UserProfile();
    $user->setUsername("jane_doe");
    $user->setEmail("invalid-email"); // Invalid format
    $user->setAge(25);
    $user->setAboutMe("Hello, I am Jane Doe.");
    $user->setBirthDate(new DateTime('1999-03-20'));
    $user->setGender("Female");
    $user->setStatus("inactive");

    $address = new Address();
    $address->setStreet("123 Main St");
    $address->setCity("Anytown");
    $user->setAddress($address);

    ValidationUtil::getInstance()->validate($user);
    echo "Test 3: Valid User Profile (should have failed) - PASSED.\n";
} catch (InvalidValueException $e) {
    echo "Test 3: FAILED (Expected) - " . $e->getPropertyName() . ": " . $e->getValidationMessage() . "\n";
}

// Test 4: Invalid Enum value (case-sensitive)
try {
    $user = new UserProfile();
    $user->setUsername("test_user");
    $user->setEmail("test@example.com");
    $user->setAge(40);
    $user->setAboutMe("Some text.");
    $user->setBirthDate(new DateTime('1980-05-01'));
    $user->setGender("male"); // Should fail due to case-sensitivity (expected "Male")
    $user->setStatus("pending");

    $address = new Address();
    $address->setStreet("123 Main St");
    $address->setCity("Anytown");
    $user->setAddress($address);

    ValidationUtil::getInstance()->validate($user);
    echo "Test 4: Valid User Profile (should have failed) - PASSED.\n";
} catch (InvalidValueException $e) {
    echo "Test 4: FAILED (Expected) - " . $e->getPropertyName() . ": " . $e->getValidationMessage() . "\n";
}

// Test 5: Nested validation failure
try {
    $user = new UserProfile();
    $user->setUsername("test_nest");
    $user->setEmail("nest@example.com");
    $user->setAge(22);
    $user->setAboutMe("Testing nested validation.");
    $user->setBirthDate(new DateTime('2000-01-01'));
    $user->setGender("Female");
    $user->setStatus("active");

    $address = new Address();
    $address->setStreet(""); // Blank street, should fail @NotBlank
    $address->setCity("Anytown");
    $user->setAddress($address);

    ValidationUtil::getInstance()->validate($user);
    echo "Test 5: Valid User Profile (should have failed due to nested object) - PASSED.\n";
} catch (InvalidValueException $e) {
    echo "Test 5: FAILED (Expected due to nested object) - " . $e->getPropertyName() . ": " . $e->getValidationMessage() . "\n";
}
```

Users can perform validation on objects that extend from the following base classes:
- **MagicObject**
- **MagicDto**
- **InputPost**
- **InputGet**

This means that property validation is supported not only for entities derived from `MagicObject`, but also for data transfer objects (`MagicDto`) and HTTP input wrappers (`InputPost`, `InputGet`).  
You can annotate properties in any of these classes with validation annotations, and the validation mechanism will recursively check all nested properties, ensuring robust data integrity across your application's data models and input layers.


### Fluent Setter Chaining

MagicObject 3.14 introduces a new **`with()`** method within `PicoDatabasePersistenceExtended`, designed to enhance the readability and flow of setting multiple properties through method chaining. This simple yet powerful addition allows developers to initiate a setter chain with improved clarity, especially when configuring objects before persistence operations.

**Key feature:**

-   **`with()` Method**: Provides a convenient entry point for fluent setter chaining, returning the current object instance to allow for sequential method calls.

# MagicObject Version 3.14.1

## What's Changed

### Enhanced Validation Flexibility

MagicObject 3.14.1 introduces an additional parameter to the `validate()` method across `MagicObject` and related input classes (`InputPost`, `InputGet`, `MagicDto`, `SetterGetter`, `SecretObject`, and `PicoDatabasePersistenceExtended`). This enhancement provides more granular control over validation behavior, particularly when utilizing a **reference object** for validation annotations.

The `validate()` method now accepts a new boolean parameter:

-   **`$validateIfReferenceEmpty`**:
    -   **`true`** (default): If a `$reference` object is provided but it contains no properties (is considered "empty" in terms of its defined attributes), the validation will still proceed. In this scenario, the validation annotations from the current object (`$this`) will be used to validate the current object's data.
    -   **`false`**: If a `$reference` object is provided and it has no properties, the validation process will be **skipped entirely**. This is useful when you want validation to occur _only_ if the reference model actually defines validation rules.

This new parameter provides developers with more precise control over when and how validation occurs, especially in dynamic scenarios where reference models might not always contain defined properties.


### New `@MaxLength` Validation Annotation

MagicObject now supports a dedicated **`@MaxLength`** annotation for string properties. This new annotation allows you to quickly and clearly enforce a maximum length constraint without needing to specify a minimum length.

-   **`@MaxLength(value=X, message="...")`**: Ensures that a string property's value does not exceed `X` characters.

This simplifies common validation scenarios where only an upper bound on string length is required.

# MagicObject Version 3.14.2

## What's Changed

### Validator Generator Enhancement with `tableName` Support

In version 3.14.2, the **validator class generator** has been enhanced to support an optional `tableName` parameter. This addition provides improved integration with annotation-based ORMs or systems that benefit from structural metadata within validator classes.

#### New Behavior:

When the `tableName` parameter is provided to the `PicoEntityGenerator::generateValidatorClass()` method:

-   The generated validator class will include the following additional class-level annotations:
    
    -   `@Validator`
        
    -   `@Table(name="your_table_name")`
        

#### Benefits:

-   Enables clearer association between the validator class and the underlying database table.
    
-   Improves compatibility with tools or frameworks that rely on metadata annotations for mapping or validation contexts.
    
-   Provides a better foundation for auto-documentation or introspection tools.
    

#### Example Output:

```php
/**
 * Represents a validator class for the `user` module.
 *
 * @Validator
 * @Table(name="user_account")
 */
class UserValidator extends MagicObject
{
    ...
}

```

This enhancement makes the validator generator more expressive and future-proof, especially when building layered architectures or generating documentation automatically.




# MagicObject Version 3.14.5

## Improvements

### Enhancement: Flexible Nested Retrieval in `retrieve()` Method

The `retrieve(...$keys)` method now supports multiple input formats for accessing nested object properties:

- Dot notation: `$obj->retrieve('user.profile.name')`
- Arrow notation: `$obj->retrieve('user->profile->name')`
- Multiple arguments: `$obj->retrieve('user', 'profile', 'name')`

Each key is automatically camelized for consistent property access.  
If any key in the chain does not exist or returns `null`, the method will return `null`.

This enhancement improves developer ergonomics when working with deeply nested data structures.

### Validation: New `@TimeRange` Annotation

Added support for the `@TimeRange` validation annotation to validate time values within a specific range.

**Usage Example:**

```php
/**
 * @TimeRange(min="08:00", max="17:00")
 */
public $attendanceIn;
```

* Accepts time strings in `HH:MM` or `HH:MM:SS` format.
* Ensures the value falls within the defined range (inclusive).
* Useful for scheduling, availability windows, or working hours validation.

This new validation rule strengthens form-level data validation where time constraints are critical.



# MagicObject Version 3.14.7

## Bug Fixes

### Fix: Default Value Parsing for `tinyint(1)` in PHP 8

Fixed the parsing of default values for `tinyint(1)` columns in `CREATE TABLE` statements to ensure compatibility with PHP 5, 7, and 8.

Previously, in PHP 8, values like `'0'` or `'false'` could be incorrectly interpreted as `true`.

Now, default values are accurately converted to `TRUE` or `FALSE` based on their literal meaning.

Berikut adalah versi yang sudah diperbarui untuk catatan rilis MagicObject v3.16.0:


# MagicObject Version 3.16.0

## Features

### Add: `deleteRecordByPrimaryKey` Method

Added a new method `deleteRecordByPrimaryKey($primaryKeyValue)` to allow deleting a database record by its primary key, including support for composite keys.

This method ensures the database connection is active and delegates deletion to the persistence layer.


## Bug Fixes

### Fix: Session Handling with Redis

Resolved a compatibility issue when using Redis as the PHP session handler. Previously, sessions could fail to initialize or persist correctly under certain configurations.

Now, session storage works reliably with `session.save_handler = redis`, ensuring better support for scalable session storage backends.


# MagicObject Version 3.16.1

## Bug Fixes

* **`MagicObject::countAll()` and `MagicObject::countBy()`**: Fixed a bug where the counting methods did not function correctly with **SQLite** databases. These fixes ensure consistent counting functionality across all database types.


# MagicObject Version 3.16.2

## Bug Fixes

* **Session Handling**: Suppressed warnings when calling `session_start()` to prevent unnecessary error messages when a session is already active or headers have already been sent.


# MagicObject Version 3.16.3

## Bug Fixes

* **Redis Session Save Path Parsing**
  Fixed an issue where `session.save_path` values containing IPv6 addresses (e.g., `tcp://::1`) were parsed incorrectly.
  The parser now properly handles IPv6 addresses—with or without square brackets—to ensure correct host and port extraction when connecting to Redis.


# MagicObject Version 3.16.4

## Enhancement: Support for Exact Text Matching (`textequals`)

MagicObject now supports a new filter type called **`textequals`**, allowing developers to create filters that perform **exact string comparisons** (`=`) instead of case-insensitive partial matches using `LIKE`.

### What Changed?

A new condition was added to the `fromUserInput()` method:

```php
elseif ($filter->isTextEquals()) {
    $specification->addAnd(PicoPredicate::getInstance()->equals($filter->getColumnName(), $filterValue));
}
```

This enables behavior like:

```php
$specMap = array(
    "artistId" => PicoSpecification::filter("artistId", "number"),
    "genreId" => PicoSpecification::filter("genreId", "textequals")
);

$specification = PicoSpecification::fromUserInput($inputGet, $specMap);
```

With this map, any request like `?genreId=Jazz` will produce:

```sql
WHERE genre_id = 'Jazz'
```

Instead of:

```sql
WHERE LOWER(genre_id) LIKE '%jazz%'
```

### Why It Matters?

* **Improved Performance:** Exact matches are faster and use indexes more effectively.
* **Tighter Filtering:** You now have finer control over which fields use partial or exact text search.
* **More Predictable Behavior:** Prevents accidental partial matches, especially useful for enums or codes.


# MagicObject Version 3.16.8

## Bug Fix: Data Conversion on Export to SQL Server

Fixed an issue with **BIT** value conversion when exporting data to SQL Server.
Previously, `TRUE` and `FALSE` values were exported as literal text strings.
After this fix, they are correctly exported as numeric values:

* `TRUE` → `1`
* `FALSE` → `0`

This ensures proper compatibility with SQL Server’s `BIT` data type and avoids errors when importing exported data.

## Bug Fix: Default Value Handling in ALTER TABLE

Fixed an issue where **DEFAULT VALUE** clauses were not correctly generated when altering a table after entity changes.
The fix covers **both NULL and non-null default values**:

* Correctly applies `DEFAULT NULL` when specified.
* Properly formats non-null default values (e.g., `DEFAULT 0`, `DEFAULT 'ACTIVE'`, etc.) according to the column type and target database.
* Ensures compatibility with all supported database types (MySQL, PostgreSQL, SQLite, SQL Server).

### Example

**Before:**

```sql
ALTER TABLE users MODIFY status VARCHAR(20);
```

*(Default value lost after column change)*

**After:**

```sql
ALTER TABLE users MODIFY status VARCHAR(20) DEFAULT 'ACTIVE';
```

or

```sql
ALTER TABLE users MODIFY last_login TIMESTAMP DEFAULT NULL;
```

This prevents migration errors and ensures schema changes retain and apply consistent default values across databases.


# MagicObject Version 3.17.0

## Enhancement: Configurable Database Connection Timeout

Added support for **connection timeout** configuration, retrieved directly from the database connection settings.

**Details**

* The timeout value is defined in the database configuration (e.g., `core.yml` or application-specific config).
* Applied when establishing a PDO connection to all supported RDBMS drivers (MySQL, PostgreSQL, SQLite, SQL Server).
* The timeout ensures that connection attempts fail gracefully if the database server does not respond within the specified time.

**Example (`core.yml`):**

```yaml
database:
    driver: mysql
    host: localhost
    port: 3306
    username: app_user
    password: secret
    database_name: appdb
    connection_timeout: 10
```

**Impact**
This feature gives developers better control over database connectivity, especially in environments with slow or unreliable networks, by preventing applications from hanging indefinitely during connection attempts.


# MagicObject v3.17.1 — Release Notes

## What’s Changed

* **PostgreSQL & SQLite Export:** Removed unnecessary double quotes (`"`) around **table names** when exporting database schema.

## Details

Previously, exported DDL wrapped table names in quotes:

```sql
CREATE TABLE "useraccount" (...);
```

Starting from v3.17.1, table names are written without quotes:

```sql
CREATE TABLE useraccount (...);
```

## Why This Change?

* **Cleaner SQL Output:** Makes exported schema easier to read.
* **Improved Compatibility:** Some tools and workflows expect unquoted identifiers in both PostgreSQL and SQLite.

## Notes

* **No naming strategy changes** were introduced. Table names remain exactly the same; only the surrounding quotes are removed.
* If your schema relies on **case-sensitive identifiers** or **reserved keywords**, you may still need to add quotes manually.
# MagicObject Version 3.19.0
<<<<<<< HEAD

## New Feature: `XmlToJsonParser` Utility Class

A new utility class **`XmlToJsonParser`** has been introduced to parse XML documents into PHP arrays/JSON.
It supports:

* **Custom flattener element**: users can configure which XML elements should be treated as array items (e.g., `<entry>`, `<item>`, etc.).
* **Consistent output**: empty XML elements are automatically converted into `null` instead of empty arrays.
* **Round-trip support**: arrays can also be converted back into XML, with configurable wrapper element names.

This allows developers to manage application configuration using XML files, which are **less error-prone compared to YAML**, especially in environments where indentation issues are common.

**Example Usage:**

```php
$parser = new XmlToJsonParser(['entry', 'item']);
$config = $parser->parse(file_get_contents('config.xml'));
```

## Enhancement: `PicoCurlUtil` — Alternative to `curl`

A new class **`PicoCurlUtil`** has been added under `MagicObject\Util`.
This class provides an interface for making HTTP requests with **automatic fallback**:

* Uses **cURL** if the PHP `curl` extension is available.
* Falls back to **PHP streams** (`file_get_contents` + stream context) when `curl` is not available.

### Features

* Supports **GET** and **POST** requests (with planned extensions for PUT, DELETE, etc.).
* Allows setting **headers**, request body, and **SSL verification options**.
* Provides access to **response headers**, **body**, and **HTTP status code**.
* Automatically throws **`CurlException`** on error, for consistent error handling.

**Example Usage:**

```php
use MagicObject\Util\PicoCurlUtil;

$http = new PicoCurlUtil();
$response = $http->get("https://example.com/api/data");

if ($http->getHttpCode() === 200) {
    echo $response;
}
```

### Why It Matters?

* **Greater Flexibility:** Developers can now use XML configuration files instead of YAML.
* **Better Portability:** Applications can run even in environments where the `curl` extension is not installed.
* **Consistent API:** Whether using cURL or streams, you always interact via `PicoCurlUtil`.
=======
>>>>>>> cdb956e2

## New Feature: `XmlToJsonParser` Utility Class

A new utility class **`XmlToJsonParser`** has been introduced to parse XML documents into PHP arrays/JSON.
It supports:

* **Custom flattener element**: users can configure which XML elements should be treated as array items (e.g., `<entry>`, `<item>`, etc.).
* **Consistent output**: empty XML elements are automatically converted into `null` instead of empty arrays.
* **Round-trip support**: arrays can also be converted back into XML, with configurable wrapper element names.

This allows developers to manage application configuration using XML files, which are **less error-prone compared to YAML**, especially in environments where indentation issues are common.

**Example Usage:**

```php
$parser = new XmlToJsonParser(['entry', 'item']);
$config = $parser->parse(file_get_contents('config.xml'));
```

## Enhancement: `PicoCurlUtil` — Alternative to `curl`

A new class **`PicoCurlUtil`** has been added under `MagicObject\Util`.
This class provides an interface for making HTTP requests with **automatic fallback**:

* Uses **cURL** if the PHP `curl` extension is available.
* Falls back to **PHP streams** (`file_get_contents` + stream context) when `curl` is not available.

### Features

* Supports **GET** and **POST** requests (with planned extensions for PUT, DELETE, etc.).
* Allows setting **headers**, request body, and **SSL verification options**.
* Provides access to **response headers**, **body**, and **HTTP status code**.
* Automatically throws **`CurlException`** on error, for consistent error handling.

**Example Usage:**

```php
use MagicObject\Util\PicoCurlUtil;

$http = new PicoCurlUtil();
$response = $http->get("https://example.com/api/data");

if ($http->getHttpCode() === 200) {
    echo $response;
}
```

### Why It Matters?

* **Greater Flexibility:** Developers can now use XML configuration files instead of YAML.
* **Better Portability:** Applications can run even in environments where the `curl` extension is not installed.
* **Consistent API:** Whether using cURL or streams, you always interact via `PicoCurlUtil`.

# MagicObject Version 3.18.0

## Enhancement: Database Migration

A new parameter has been added to **Database Migration** to provide greater flexibility.
Previously, all migration queries had to be dumped into a SQL file before execution.
With this update, developers can now choose to **run queries directly on the target database**, reducing steps and improving efficiency in deployment workflows.

This makes migrations faster, easier to automate, and less error-prone—especially useful for CI/CD pipelines.

## Bug Fixes: Undefined Array Index in `PicoPageData::applySubqueryResult()`

Fixed an issue where an **undefined array index** error could occur when the provided data structure did not match the expected format.
This patch ensures more robust handling of unexpected input, improving the **stability and reliability** of query result processing.


# MagicObject Version 3.19.0

## New Feature: `XmlToJsonParser` Utility Class

A new utility class **`XmlToJsonParser`** has been introduced to parse XML documents into PHP arrays/JSON.
It supports:

* **Custom flattener element**: users can configure which XML elements should be treated as array items (e.g., `<entry>`, `<item>`, etc.).
* **Consistent output**: empty XML elements are automatically converted into `null` instead of empty arrays.
* **Round-trip support**: arrays can also be converted back into XML, with configurable wrapper element names.

This allows developers to manage application configuration using XML files, which are **less error-prone compared to YAML**, especially in environments where indentation issues are common.

**Example Usage:**

```php
$parser = new XmlToJsonParser(['entry', 'item']);
$config = $parser->parse(file_get_contents('config.xml'));
```

## Enhancement: `PicoCurlUtil` — Alternative to `curl`

A new class **`PicoCurlUtil`** has been added under `MagicObject\Util`.
This class provides an interface for making HTTP requests with **automatic fallback**:

* Uses **cURL** if the PHP `curl` extension is available.
* Falls back to **PHP streams** (`file_get_contents` + stream context) when `curl` is not available.

### Features

* Supports **GET** and **POST** requests (with planned extensions for PUT, DELETE, etc.).
* Allows setting **headers**, request body, and **SSL verification options**.
* Provides access to **response headers**, **body**, and **HTTP status code**.
* Automatically throws **`CurlException`** on error, for consistent error handling.

**Example Usage:**

```php
use MagicObject\Util\PicoCurlUtil;

$http = new PicoCurlUtil();
$response = $http->get("https://example.com/api/data");

if ($http->getHttpCode() === 200) {
    echo $response;
}
```

### Why It Matters?

* **Greater Flexibility:** Developers can now use XML configuration files instead of YAML.
* **Better Portability:** Applications can run even in environments where the `curl` extension is not installed.
* **Consistent API:** Whether using cURL or streams, you always interact via `PicoCurlUtil`.
<<<<<<< HEAD
=======

## Enhancement: PicoSession Redis Database Parameter

**PicoSession** now supports specifying a **Redis database index** via the session save path.
This allows developers to isolate sessions in different Redis databases (e.g., separating staging and production data) without requiring additional Redis instances.
The parameter can be set using query options like `db`, `dbindex`, or `database` in the Redis connection string.

Example:

```
tcp://localhost:6379?db=3
```

## Enhancement: HTTP Request Fallback without cURL

MagicObject now includes a **fallback mechanism** for HTTP requests.
If the **cURL extension** is not available in the PHP environment, the library will automatically fall back to using **`stream_context_create`** with **`file_get_contents`**.

This ensures better **portability** and compatibility across different hosting environments where cURL may be disabled by default.
>>>>>>> cdb956e2
<|MERGE_RESOLUTION|>--- conflicted
+++ resolved
@@ -1284,7 +1284,6 @@
 * **No naming strategy changes** were introduced. Table names remain exactly the same; only the surrounding quotes are removed.
 * If your schema relies on **case-sensitive identifiers** or **reserved keywords**, you may still need to add quotes manually.
 # MagicObject Version 3.19.0
-<<<<<<< HEAD
 
 ## New Feature: `XmlToJsonParser` Utility Class
 
@@ -1337,8 +1336,24 @@
 * **Greater Flexibility:** Developers can now use XML configuration files instead of YAML.
 * **Better Portability:** Applications can run even in environments where the `curl` extension is not installed.
 * **Consistent API:** Whether using cURL or streams, you always interact via `PicoCurlUtil`.
-=======
->>>>>>> cdb956e2
+
+# MagicObject Version 3.18.0
+
+## Enhancement: Database Migration
+
+A new parameter has been added to **Database Migration** to provide greater flexibility.
+Previously, all migration queries had to be dumped into a SQL file before execution.
+With this update, developers can now choose to **run queries directly on the target database**, reducing steps and improving efficiency in deployment workflows.
+
+This makes migrations faster, easier to automate, and less error-prone—especially useful for CI/CD pipelines.
+
+## Bug Fixes: Undefined Array Index in `PicoPageData::applySubqueryResult()`
+
+Fixed an issue where an **undefined array index** error could occur when the provided data structure did not match the expected format.
+This patch ensures more robust handling of unexpected input, improving the **stability and reliability** of query result processing.
+
+
+# MagicObject Version 3.19.0
 
 ## New Feature: `XmlToJsonParser` Utility Class
 
@@ -1392,78 +1407,6 @@
 * **Better Portability:** Applications can run even in environments where the `curl` extension is not installed.
 * **Consistent API:** Whether using cURL or streams, you always interact via `PicoCurlUtil`.
 
-# MagicObject Version 3.18.0
-
-## Enhancement: Database Migration
-
-A new parameter has been added to **Database Migration** to provide greater flexibility.
-Previously, all migration queries had to be dumped into a SQL file before execution.
-With this update, developers can now choose to **run queries directly on the target database**, reducing steps and improving efficiency in deployment workflows.
-
-This makes migrations faster, easier to automate, and less error-prone—especially useful for CI/CD pipelines.
-
-## Bug Fixes: Undefined Array Index in `PicoPageData::applySubqueryResult()`
-
-Fixed an issue where an **undefined array index** error could occur when the provided data structure did not match the expected format.
-This patch ensures more robust handling of unexpected input, improving the **stability and reliability** of query result processing.
-
-
-# MagicObject Version 3.19.0
-
-## New Feature: `XmlToJsonParser` Utility Class
-
-A new utility class **`XmlToJsonParser`** has been introduced to parse XML documents into PHP arrays/JSON.
-It supports:
-
-* **Custom flattener element**: users can configure which XML elements should be treated as array items (e.g., `<entry>`, `<item>`, etc.).
-* **Consistent output**: empty XML elements are automatically converted into `null` instead of empty arrays.
-* **Round-trip support**: arrays can also be converted back into XML, with configurable wrapper element names.
-
-This allows developers to manage application configuration using XML files, which are **less error-prone compared to YAML**, especially in environments where indentation issues are common.
-
-**Example Usage:**
-
-```php
-$parser = new XmlToJsonParser(['entry', 'item']);
-$config = $parser->parse(file_get_contents('config.xml'));
-```
-
-## Enhancement: `PicoCurlUtil` — Alternative to `curl`
-
-A new class **`PicoCurlUtil`** has been added under `MagicObject\Util`.
-This class provides an interface for making HTTP requests with **automatic fallback**:
-
-* Uses **cURL** if the PHP `curl` extension is available.
-* Falls back to **PHP streams** (`file_get_contents` + stream context) when `curl` is not available.
-
-### Features
-
-* Supports **GET** and **POST** requests (with planned extensions for PUT, DELETE, etc.).
-* Allows setting **headers**, request body, and **SSL verification options**.
-* Provides access to **response headers**, **body**, and **HTTP status code**.
-* Automatically throws **`CurlException`** on error, for consistent error handling.
-
-**Example Usage:**
-
-```php
-use MagicObject\Util\PicoCurlUtil;
-
-$http = new PicoCurlUtil();
-$response = $http->get("https://example.com/api/data");
-
-if ($http->getHttpCode() === 200) {
-    echo $response;
-}
-```
-
-### Why It Matters?
-
-* **Greater Flexibility:** Developers can now use XML configuration files instead of YAML.
-* **Better Portability:** Applications can run even in environments where the `curl` extension is not installed.
-* **Consistent API:** Whether using cURL or streams, you always interact via `PicoCurlUtil`.
-<<<<<<< HEAD
-=======
-
 ## Enhancement: PicoSession Redis Database Parameter
 
 **PicoSession** now supports specifying a **Redis database index** via the session save path.
@@ -1482,4 +1425,3 @@
 If the **cURL extension** is not available in the PHP environment, the library will automatically fall back to using **`stream_context_create`** with **`file_get_contents`**.
 
 This ensures better **portability** and compatibility across different hosting environments where cURL may be disabled by default.
->>>>>>> cdb956e2
