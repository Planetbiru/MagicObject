--- conflicted
+++ resolved
@@ -1283,10 +1283,6 @@
 
 * **No naming strategy changes** were introduced. Table names remain exactly the same; only the surrounding quotes are removed.
 * If your schema relies on **case-sensitive identifiers** or **reserved keywords**, you may still need to add quotes manually.
-<<<<<<< HEAD
-
-=======
->>>>>>> 62258ad7
 # MagicObject Version 3.19.0
 
 ## New Feature: `XmlToJsonParser` Utility Class
@@ -1340,3 +1336,57 @@
 * **Greater Flexibility:** Developers can now use XML configuration files instead of YAML.
 * **Better Portability:** Applications can run even in environments where the `curl` extension is not installed.
 * **Consistent API:** Whether using cURL or streams, you always interact via `PicoCurlUtil`.
+
+# MagicObject Version 3.19.0
+
+## New Feature: `XmlToJsonParser` Utility Class
+
+A new utility class **`XmlToJsonParser`** has been introduced to parse XML documents into PHP arrays/JSON.
+It supports:
+
+* **Custom flattener element**: users can configure which XML elements should be treated as array items (e.g., `<entry>`, `<item>`, etc.).
+* **Consistent output**: empty XML elements are automatically converted into `null` instead of empty arrays.
+* **Round-trip support**: arrays can also be converted back into XML, with configurable wrapper element names.
+
+This allows developers to manage application configuration using XML files, which are **less error-prone compared to YAML**, especially in environments where indentation issues are common.
+
+**Example Usage:**
+
+```php
+$parser = new XmlToJsonParser(['entry', 'item']);
+$config = $parser->parse(file_get_contents('config.xml'));
+```
+
+## Enhancement: `PicoCurlUtil` — Alternative to `curl`
+
+A new class **`PicoCurlUtil`** has been added under `MagicObject\Util`.
+This class provides an interface for making HTTP requests with **automatic fallback**:
+
+* Uses **cURL** if the PHP `curl` extension is available.
+* Falls back to **PHP streams** (`file_get_contents` + stream context) when `curl` is not available.
+
+### Features
+
+* Supports **GET** and **POST** requests (with planned extensions for PUT, DELETE, etc.).
+* Allows setting **headers**, request body, and **SSL verification options**.
+* Provides access to **response headers**, **body**, and **HTTP status code**.
+* Automatically throws **`CurlException`** on error, for consistent error handling.
+
+**Example Usage:**
+
+```php
+use MagicObject\Util\PicoCurlUtil;
+
+$http = new PicoCurlUtil();
+$response = $http->get("https://example.com/api/data");
+
+if ($http->getHttpCode() === 200) {
+    echo $response;
+}
+```
+
+### Why It Matters?
+
+* **Greater Flexibility:** Developers can now use XML configuration files instead of YAML.
+* **Better Portability:** Applications can run even in environments where the `curl` extension is not installed.
+* **Consistent API:** Whether using cURL or streams, you always interact via `PicoCurlUtil`.
